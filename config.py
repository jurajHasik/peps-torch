import torch
import argparse
import logging
import os
os.environ["SCIPY_USE_PROPACK"] = "1"

def _torch_version_check(version):
    # for version="X.Y.Z" checks if current version is higher or equal to X.Y
    assert version.count('.')==2 and version.replace('.','').isdigit(),"Invalid version string"
    try:
        import pkg_resources
        return pkg_resources.parse_version(torch.__version__) >= pkg_resources.parse_version(version)
    except ModuleNotFoundError:
        try:
            from packaging import version
            return version.parse(torch.__version__) >= version.parse(version)
        except ModuleNotFoundError:
            tokens= torch.__version__.split('.')
            tokens_v= version.split('.')
            return int(tokens[0]) > int(tokens_v[0]) or \
                (int(tokens[0])==int(tokens_v[0]) and int(tokens[1]) >= int(tokens_v[1]))
    return True

class _storeTrueOrString(argparse.Action):
    def __call__(self, parser, namespace, values, option_string=None):
        if values is None:
            # If no value is provided, set it to True
            setattr(namespace, self.dest, True)
        elif isinstance(values,str) and values.lower() in ['true', 'false']:
            setattr(namespace, self.dest, values.lower() == 'true')
        else:
            # Otherwise, store the provided string
            setattr(namespace, self.dest, values)


def get_args_parser():
    parser = argparse.ArgumentParser(description='',allow_abbrev=False)
    parser.add_argument("--omp_cores", type=int, default=1, help="number of OpenMP cores")
    parser.add_argument("--pattern", type=str, default=None, help="Unit cell of iPEPS given as a matrix of labels")
    parser.add_argument("--instate", default=None, help="Input state JSON")
    parser.add_argument("--instate_noise", type=float, default=0., help="magnitude of noise added to the trial \"instate\"")
    parser.add_argument("--ipeps_init_type", default="RANDOM", help="initialization of the trial iPEPS state")
    parser.add_argument("--out_prefix", default="output", help="Output files prefix")
    parser.add_argument("--bond_dim", type=int, default=1, help="iPEPS auxiliary bond dimension")
    parser.add_argument("--chi", type=int, default=20, help="environment bond dimension")
    parser.add_argument("--opt_max_iter", type=int, default=100, help="maximal number of epochs")
    parser.add_argument("--opt_resume", type=str, default=None, help="file with checkpoint to resume")
    parser.add_argument("--opt_resume_override_params", action='store_true', help="override optimizer parameters stored in checkpoint")
    parser.add_argument("--seed", type=int, default=0, help="PRNG seed")

    configs=[global_args, peps_args, ctm_args, opt_args]
    for c in configs:
        group_name=type(c).__name__
        group_prefix=group_name+"_"
        parser.add_argument_group(group_prefix)
        c_list= list(filter(lambda x: "__" not in x, dir(c)))
        for x in c_list:
            if group_prefix+x in ["CTMARGS_fwd_checkpoint_move"]:
                continue
            elif isinstance(getattr(c,x), bool):
                # default is False
                if not getattr(c,x):
                    parser.add_argument("--"+group_prefix+x, action='store_true')
                # default is True
                else:
                    parser.add_argument("--"+group_prefix+"no_"+x, action='store_false', dest=group_prefix+x)
            else:
                parser.add_argument("--"+group_prefix+x, type=type(getattr(c,x)), default=getattr(c,x))

    parser.add_argument(
        "--CTMARGS_fwd_checkpoint_move",
        nargs="?",
        const=True,  # If the flag is provided without a value, `const` will be used
        default=False,  # If the flag is not provided, default to False
        action=_storeTrueOrString,
        help="Argument that can be either a boolean (True/False) or a string",
    )

    return parser

def configure(parsed_args):
    configs=[global_args, peps_args, ctm_args, opt_args]
    keys=[type(c).__name__ for c in configs]
    conf_dict=dict(zip(keys, configs))

    raw_args= list(filter(lambda x: "__" not in x and not callable(getattr(parsed_args,x)),\
        dir(parsed_args)))
    grouped_args=dict(zip(keys,[[] for c in range(len(configs))]))
    nogroup_args=dict()
    def _search_keys(x):
        for k in keys:
            if k in x: return k
        return None
    for x in raw_args:
        ind= _search_keys(x)
        if ind is not None:
            grouped_args[ind].append(x)
        else:
            nogroup_args[x]=getattr(parsed_args,x)

    # set prefix args
    for k,g_args in grouped_args.items():
        for a in g_args:
            # strip prefix key+"_"
            a_noprefix=a[1+len(k):]
            setattr(conf_dict[k],a_noprefix,getattr(parsed_args,a))

    # set main args
    for name,val in nogroup_args.items():
        setattr(main_args,name,val)

    # custom handling
    if global_args.dtype=="float64":
        global_args.torch_dtype= torch.float64
    elif global_args.dtype=="complex128":
        global_args.torch_dtype= torch.complex128
    else:
        raise NotImplementedError(f"Unsupported dtype {global_args.dtype}")
    
    if ctm_args.fwd_checkpoint_move in ["True", "true"]:
        ctm_args.fwd_checkpoint_move= True

    # validate
    # if ctm_args.step_core_gpu:
    #     assert global_args.gpu and torch.cuda.device(global_args.gpu), "CTMARGS_step_core_gpu"\
    #         +" resquested without providing valid GLOBALARGS_gpu"

    # set up logger
    logging.basicConfig(filename=main_args.out_prefix+".log", filemode='w', level=logging.INFO)

def print_config():
    import numpy as np
    print(f"NumPy: {np.__version__}")
    print(f"PyTorch: {torch.__version__}")
    try:
        import scipy
        print(f"SciPy: {scipy.__version__}")
    except ImportError:
        print(f"SciPy: N/A")
    try:
        import subprocess
        import pathlib
        root_dir= pathlib.Path(__file__).parent.resolve()
        ret= subprocess.run(f"cd {root_dir} ; git rev-parse --short HEAD",\
            stdout=subprocess.PIPE, shell=True, check=True, text=True)
        print(f"peps-torch git ref: {ret.stdout.rstrip()}")
    except subprocess.CalledProcessError as e:
        print(f"peps-torch git ref: N/A")
    try:
        import subprocess
        import pathlib
        root_dir= pathlib.Path(__file__).parent.resolve()
        ret= subprocess.run(f"cd {root_dir}/yast ; git rev-parse --short HEAD",\
            stdout=subprocess.PIPE, shell=True, check=True,  text=True)
        print(f"yast git ref: {ret.stdout.rstrip()}")
    except subprocess.CalledProcessError as e:
        print(f"yast git ref: N/A")
    print(main_args)
    print(global_args)
    print(peps_args)
    print(ctm_args)
    print(opt_args)

class MAINARGS():
    r"""
    Main simulation options. The default settings can be modified through
    command line arguments as follows ``--<option-name> desired-value``

    :ivar omp_cores: number of OpenMP cores. Default: ``1``
    :vartype omp_cores: int:
    :ivar instate: input state file. Default: ``None``
    :vartype instate: str or Path
    :ivar instate_noise: magnitude of noise applied to the input state, if any. Default: ``0.0``
    :vartype instate_noise: float
    :ivar ipeps_init_type: initialization of the trial iPEPS state, if no ``instate`` is provided. Default: ``RANDOM``
    :vartype ipeps_init_type: str
    :ivar out_prefix: output file prefix. Default: ``output``
    :vartype out_prefix: str
    :ivar bond_dim: iPEPS auxiliary bond dimension. Default: ``1``
    :vartype bond_dim: int
    :ivar chi: environment bond dimension. Default: ``20``
    :vartype chi: int
    :ivar opt_max_iter: maximal number of optimization steps. Default: ``100``
    :vartype opt_max_iter: int
    :ivar opt_resume: resume from checkpoint file. Default: ``None``
    :vartype opt_resume: str or Path
    :ivar opt_resume_override_params: override optimizer parameters stored in checkpoint. Default: ``False``
    :vartype opt_resume_override_params: bool
    :ivar seed: PRNG seed. Default: ``0``
    :vartype seed: int
    """
    def __init__(self):
        pass

    def __str__(self):
        res=type(self).__name__+"\n"
        for x in list(filter(lambda x: "__" not in x,dir(self))):
            res+=f"{x}= {getattr(self,x)}\n"
        return res[:-1]

class GLOBALARGS():
    r"""
    Holds global configuration options. The default settings can be modified through
    command line arguments as follows ``--GLOBALARGS_<variable-name> desired-value``

    :ivar dtype: data type of all torch.tensor. Default: ``float64``
    :vartype dtype: torch.dtype
    :ivar device: device on which all the torch.tensors are stored. Default: ``'cpu'``
    :vartype device: str
    :ivar offload_to_gpu: gpu used for optional acceleration. It might be desirable to store the model
               and all the intermediates of CTM on CPU and compute only the core parts of the expensive
               CTM step on GPU. Default: ``'None'``
    :vartype offload_to_gpu: str
    """
    def __init__(self):
        self.tensor_io_format= "legacy"
        self.dtype= "float64"
        self.torch_dtype= torch.float64
        self.device= 'cpu'
        self.offload_to_gpu= 'None'

    def __str__(self):
        res=type(self).__name__+"\n"
        for x in list(filter(lambda x: "__" not in x,dir(self))):
            res+=f"{x}= {getattr(self,x)}\n"
        return res[:-1]

class PEPSARGS():
    def __init__(self):
        self.build_dl= True
        self.build_dl_open= False
        self.quasi_gauge_max_iter= 10**6
        self.quasi_gauge_tol= 1.0e-8

    def __str__(self):
        res=type(self).__name__+"\n"
        for x in list(filter(lambda x: "__" not in x,dir(self))):
            res+=f"{x}= {getattr(self,x)}\n"
        return res[:-1]

class CTMARGS():
    r"""
    Holds configuration of the CTM algorithm. The default settings can be modified through
    command line arguments as follows ``--CTMARGS_<variable-name> desired-value``

    :ivar ctm_max_iter: maximum iterations of directional CTM algorithm. Default: ``50``
    :vartype ctm_max_iter: int
    :ivar ctm_warmup_iter: if >=0, CTMRG performs at most ``max(ctm_warmup_iter, ceil(chi/D^2))`` number of warmup iterations of directional CTM algorithm. 
                           Default: ``-1`` skips warm-up iterations.
    :vartype ctm_warmup_iter: int
    :ivar ctm_env_init_type: default initialization method for ENV objects. Default: ``'CTMRG'``
    :vartype ctm_env_init_type: str
    :ivar ctm_conv_tol: threshold for convergence of CTM algorithm. Default: ``'1.0e-10'``
    :vartype ctm_conv_tol: float
    :ivar conv_check_cpu: execute CTM convergence check on cpu (if applicable). Default: ``False``
    :ivar ctm_absorb_normalization: normalization to use for new corner/T tensors. Either ``'fro'`` for usual
                                    L2 norm or ``'inf'`` for L-\infty norm. Default: ``'fro'``.
    :vartype ctm_absorb_normalization: str
    :vartype conv_check_cpu: bool
    :ivar projector_method: method used to construct projectors which facilitate truncation
                            of environment bond dimension :math:`\chi` within CTM algorithm

                                * 4X4: Projectors are built from two halfs of 4x4 tensor
                                  network
                                * 4X2: Projectors are built from two enlarged corners (2x2)
                                  making up a 4x2 (or 2x4) tensor network

                            Default: ``'4X4'``
    :vartype projector_method: str
    :ivar projector_svd_method: singular/eigen value decomposition algorithm used in the construction
                                of the projectors:

                                    * ``'GESDD'``: pytorch wrapper of LAPACK's gesdd
                                    * ``'RSVD'``: randomized SVD
                                    * ``'SYMEIG'``: pytorch wrapper of LAPACK's dsyev for symmetric matrices
                                    * ``'SYMARP'``: scipy wrapper of ARPACK's dsaupd for symmetric matrices
                                    * ``'ARP'``: scipy wrapper of ARPACK's svds for general matrices
                                    * ``'QR'``: QR decomposition for specialized C4v-symmetric CTM

                                Default: ``'SYMEIG'`` for c4v-symmetric CTM, otherwise ``'GESDD'``
    :vartype projector_svd_method: str
<<<<<<< HEAD
    :ivar projector_svd_reltol: relative threshold on the magnitude of the smallest elements of
                                singular value spectrum used in the construction of projectors.
=======
    :ivar projector_full_matrices: if ``True``, then the projectors are constructed as full matrices,
                                   i.e. not truncated to ``projector_svd_reltol``. Default: ``True``
    :ivar projector_svd_reltol: relative threshold on the magnitude of the smallest elements of 
                                singular value spectrum used in the construction of projectors. 
>>>>>>> 317413c8
                                Default: ``1.0e-8``
    :vartype projector_svd_reltol: float
    :ivar projector_svd_reltol_block: (relevant only for decompositions of blocks-sparse tensors)
                                relative threshold on the magnitude of the smallest elements of
                                singular value spectrum per block used in the construction of projectors.
                                Default: ``0.0``
    :vartype projector_svd_reltol_block: float
    :ivar projector_eps_multiplet: threshold for defining boundary of the multiplets
    :vartype projector_eps_multiplet: float
    :ivar projector_multiplet_abstol: absolute threshold for spectral values to be considered in multiplets
    :vartype projector_multiplet_abstol: float
    :ivar radomize_ctm_move_sequence: If ``True``, then ``ctm_move_sequence`` is randomized in each optimization step
    :vartype radomize_ctm_move_sequence: bool
    :ivar ctm_move_sequence: sequence of directional moves within single CTM iteration. The possible
                             directions are encoded as tuples(int,int)

                                * up = (0,-1)
                                * left = (-1,0)
                                * down = (0,1)
                                * right = (1,0)

                             Default: ``[(0,-1), (-1,0), (0,1), (1,0)]``
    :vartype ctm_move_sequence: list[tuple(int,int)]
    :ivar ctm_force_dl: precompute and use on-site double-layer tensors in CTMRG
    :vartype ctm_force_dl: bool
    :ivar fwd_checkpoint_c2x2: recompute forward pass of enlarged corner functions (c2x2_*) during
                               backward pass within optimization to save memory. Default: ``False``
    :vartype fwd_checkpoint_c2x2: bool
    :ivar fwd_checkpoint_halves: recompute forward pass of halves functions (halves_of_4x4_*) during
                                 backward pass within optimization to save memory. Default: ``False``
    :vartype fwd_checkpoint_halves: bool
    :ivar fwd_checkpoint_projectors: recompute forward pass of projector construction (except SVD) during
                                     backward pass within optimization to save memory. Default: ``False``
    :vartype fwd_checkpoint_projectors: bool
    :ivar fwd_checkpoint_absorb: recompute forward pass of absorp and truncate functions (absorb_truncate_*)
                                 during backward pass within optimization to save memory. Default: ``False``
    :vartype fwd_checkpoint_absorb: bool
    :ivar fwd_checkpoint_move: recompute forward pass of whole ``ctm_MOVE`` during backward pass. Default: ``False``.
                               One can also provide "reentrant" or "nonreentrant" to specfify the type of checkpointing.
                               If passed without a value or as "true", it will be set to ``True`` (nonreentrant).
    :vartype fwd_checkpoint_move: bool | str

    FPCM related options

    :ivar fpcm_init_iter: minimal number of CTM steps before FPCM acceleration step is attempted.
                          Default: ``1``
    :vartype fpcm_init_iter: int
    :ivar fpcm_freq: frequency of FPCM steps per CTM steps. Default: ``-1``
    :vartype fpcm_freq: int
    :ivar fpcm_isogauge_tol: tolerance on gauging the uniform MPS built from half-row/-column tensor T.
                             Default: ``1.0e-14``.
    :vartype fpcm_isogauge_tol: float
    :ivar fpcm_fpt_tol: tolerance on convergence within FPCM step. Default: ``1.0e-8``
    :vartype fpcm_fpt_tol: float

    Logging and Debugging options

    :ivar ctm_logging: log debug statements into log file. Default: ``False``
    :vartype ctm_loggging: bool
    :ivar verbosity_initialization: verbosity of initialization method for ENV objects. Default: ``0``
    :vartype verbosity_initialization: int
    :ivar verbosity_ctm_convergence: verbosity of evaluation of CTM convergence criterion. Default: ``0``
    :vartype verbosity_ctm_convergence: int
    :ivar verbosity_projectors: verbosity of projector construction. Default: ``0``
    :vartype verbosity_projectors: int
    :ivar verbosity_ctm_move: verbosity of directional CTM moves. Default: ``0``
    :vartype verbosity_ctm_move: int
    :ivar verbosity_rdm: verbosity of reduced density matrix routines. Default: ``0``
    :vartype verbosity_rdm: int
    """
    def __init__(self):
        self.ctm_max_iter= 50
        self.ctm_warmup_iter= -1
        self.ctm_env_init_type= 'CTMRG'
        self.ctm_conv_tol= 1.0e-8
        self.ctm_absorb_normalization= 'inf'
        self.fpcm_init_iter=1
        self.fpcm_freq= -1
        self.fpcm_isogauge_tol= 1.0e-14
        self.fpcm_fpt_tol= 1.0e-8
        self.conv_check_cpu = False
        self.projector_method = '4X4'
        self.projector_svd_method = 'DEFAULT'
        self.projector_full_matrices = True
        self.projector_svd_reltol = 1.0e-8
        self.projector_svd_reltol_block = 0.0
        self.projector_eps_multiplet = 1.0e-8
        self.projector_multiplet_abstol = 1.0e-14
        self.projector_propack_extra_states = 1
        self.projector_rsvd_niter = 2
        self.ad_decomp_reg= 1.0e-12
        self.ctm_move_sequence = [(0,-1), (-1,0), (0,1), (1,0)]
        self.randomize_ctm_move_sequence = False
        self.ctm_force_dl = False
        self.ctm_logging = False
        self.verbosity_initialization = 0
        self.verbosity_ctm_convergence = 0
        self.verbosity_projectors = 0
        self.verbosity_ctm_move = 0
        self.verbosity_fpcm_move = 0
        self.verbosity_rdm = 0
        self.fwd_checkpoint_c2x2 = False
        self.fwd_checkpoint_halves = False
        self.fwd_checkpoint_projectors = False
        self.fwd_checkpoint_absorb = False
        self.fwd_checkpoint_move = False
        self.fwd_checkpoint_loop_rdm = False
        # self.fwd_svd_policy="fullrank"
        self.fwd_svds_thresh=0.2
        self.fwd_svds_solver='arpack'

    def __str__(self):
        res=type(self).__name__+"\n"
        for x in list(filter(lambda x: "__" not in x,dir(self))):
            res+=f"{x}= {getattr(self,x)}\n"
        return res[:-1]

class OPTARGS():
    r"""
    Holds configuration of the optimization. The default settings can be modified through
    command line arguments as follows ``--OPTARGS_<variable-name> desired-value``

    General options

    :ivar opt_ctm_reinit: reinitialize environment from scratch within every loss
                          function evaluation. Default: ``True``
    :vartype opt_ctm_reinit: bool
    :ivar lr: initial learning rate. Default: ``1.0``
    :vartype lr: float
    :ivar line_search: line search algorithm to use. L-BFGS supports ``'strong_wolfe'``
        and ``'backtracking'``. SGD supports just ``'backtracking'``. Default: ``None``.
    :vartype line_search: str
    :ivar line_search_ctm_reinit: recompute environment from scratch at each step within
        line search algorithm. Default: ``True``.
    :vartype line_search_ctm_reinit: bool
    :ivar line_search_svd_method:   eigen decompostion method to use within line search
        environment computation. See options in :class:`config.CTMARGS`. Default: ``'DEFAULT'`` which
        depends on the particular CTM algorithm.
    :vartype line_search_svd_method: str

    L-BFGS related options

    :ivar tolerance_grad: stopping criterion wrt. norm of the gradient (which norm ? See
                          ``torch.optim.LBFGS``). Default: ``1.0e-5``
    :vartype tolerance_grad: float
    :ivar tolerance_change: stopping criterion wrt. change of the loss function.
                            Default: ``1.0e-9``
    :vartype tolerance_change: float
    :ivar max_iter_per_epoch: maximum number of optimizer iterations per epoch. Default: ``1``
    :vartype max_iter_per_epoch: int
    :ivar history_size: number past of directions used to approximate inverse Hessian.
        Default: ``100``.
    :vartype history_size: int

    SGD related options

    :ivar momentum: momentum used in the SGD step
    :vartype momentum: float
    :ivar dampening: dampening used in the SGD step
    :vartype dampening: float

    Gradients through finite differences

    :ivar fd_eps: magnitude of displacement when computing the forward difference
        :math:`E(x_0 + \textrm{fd_eps})-E(x_0)/\textrm{fd_eps}`. Default: ``1.0e-4``
    :vartype fd_eps: float
    :ivar fd_ctm_reinit: recompute environment from scratch after applying the displacement.
        Default: ``True``

    Logging

    :ivar opt_logging: turns on recording of additional data from optimization, such as
                       CTM convergence, timings, gradients, etc. The information
                       is logged in file ``{out_prefix}_log.json``. Default: ``True``
    :vartype opt_logging: bool
    :ivar opt_log_grad: log values of gradient. Default: ``False``
    :vartype opt_log_grad: bool
    :ivar verbosity_opt_epoch: verbosity within optimization epoch. Default: ``1``
    :vartype verbosity_opt_epoch: int
    """
    def __init__(self):
        self.lr= 1.0
        self.momentum= 0.
        self.dampening= 0.
        self.tolerance_grad= 1e-5
        self.tolerance_change= 1e-9
        self.opt_ctm_reinit= True
        self.env_sens_scale= 10.0
        self.env_sens_regauge= False
        self.line_search= "default"
        self.line_search_ctm_reinit= True
        self.line_search_svd_method= 'DEFAULT'
        self.line_search_tol= 1.0e-8
        self.fd_eps= 1.0e-4
        self.fd_ctm_reinit= True
        self.history_size= 100
        self.max_iter_per_epoch= 1
        self.verbosity_opt_epoch= 1
        self.opt_logging= True
        self.opt_log_grad= False

    def __str__(self):
        res=type(self).__name__+"\n"
        for x in list(filter(lambda x: "__" not in x,dir(self))):
            res+=f"{x}= {getattr(self,x)}\n"
        return res[:-1]

main_args= MAINARGS()
global_args= GLOBALARGS()
peps_args= PEPSARGS()
ctm_args= CTMARGS()
opt_args= OPTARGS()<|MERGE_RESOLUTION|>--- conflicted
+++ resolved
@@ -279,15 +279,11 @@
 
                                 Default: ``'SYMEIG'`` for c4v-symmetric CTM, otherwise ``'GESDD'``
     :vartype projector_svd_method: str
-<<<<<<< HEAD
-    :ivar projector_svd_reltol: relative threshold on the magnitude of the smallest elements of
-                                singular value spectrum used in the construction of projectors.
-=======
     :ivar projector_full_matrices: if ``True``, then the projectors are constructed as full matrices,
                                    i.e. not truncated to ``projector_svd_reltol``. Default: ``True``
+    :vartype projector_full_matrices: bool
     :ivar projector_svd_reltol: relative threshold on the magnitude of the smallest elements of 
                                 singular value spectrum used in the construction of projectors. 
->>>>>>> 317413c8
                                 Default: ``1.0e-8``
     :vartype projector_svd_reltol: float
     :ivar projector_svd_reltol_block: (relevant only for decompositions of blocks-sparse tensors)
