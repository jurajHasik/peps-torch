import context
import torch
import math
import numpy as np
import config as cfg
import copy
from collections import OrderedDict
from ipeps.ipess_kagome_u1 import IPESS_KAGOME_U1SYM
from read_write_SU3_tensors import *
from models import SU3_chiral
from ctm.generic.env import *
from ctm.generic import ctmrg, transferops
from ctm.generic import rdm
import json
import unittest
import logging

log = logging.getLogger(__name__)

# parse command line args and build necessary configuration objects
parser = cfg.get_args_parser()
parser.add_argument("--chiral_angle", type=float, default=0., help="angle parametrizing the chiral Hamiltonian")
parser.add_argument("--theta", type=float, default=0., help="angle, in degrees, parametrizing the ratio K/J1")
parser.add_argument("--phi", type=float, default=0., help="angle, in degrees, parametrizing the ratio J2/K")
parser.add_argument("--C", type=float, default=0., help="amplitude/sign of the J2 curve")
parser.add_argument("--j2", type=float, default=0.)
parser.add_argument("--top_freq", type=int, default=-1, help="frequency of transfer operator spectrum evaluation")
parser.add_argument("--top_n", type=int, default=2,
                    help="number of leading eigenvalues of transfer operator to compute")
parser.add_argument("--import_state", type=str, default=None, help="input state for ctmrg")
parser.add_argument("--sym_up_dn", type=int, default=1, help="same trivalent tensors for up and down triangles")
parser.add_argument("--show_corner_spectra", type=bool, default=False, help="plot the corner spectra at each CTM step")
args, unknown_args = parser.parse_known_args()


def main():
    cfg.configure(args)
    cfg.print_config()
    print('\n')
    torch.set_num_threads(args.omp_cores)
    torch.manual_seed(args.seed)
    t_device = torch.device(args.GLOBALARGS_device)

    # Import all elementary tensors
    tensors_site = []
    tensors_triangle = []
    path = "SU3_CSL_ipeps/SU3_D7_tensors/"
    for name in ['S0', 'S1', 'S2', 'S3', 'S4', 'L0', 'L1', 'L2']:
        tens = load_SU3_tensor(path + name)
        tens = tens.to(t_device)
        if name in ['S0', 'S1', 'S2']:
            tensors_triangle.append(1j * tens)
        elif name in ['S3', 'S4']:
            tensors_triangle.append(tens)
        elif name in ['L0', 'L1']:
            tensors_site.append(tens)
        elif name in ['L2']:
            tensors_site.append(1j * tens)

    # define initial coefficients
    if args.import_state is not None:
        if torch.cuda.is_available():
            map_location = lambda storage, loc: storage.cuda()
        else:
            map_location = 'cpu'
        checkpoint = torch.load(args.import_state, map_location=map_location)
        coeffs = checkpoint["parameters"]
        coeffs_triangle = {(0, 0): coeffs['t_up'].requires_grad_(False).to(t_device)}
        coeffs_site = {(0, 0): coeffs['site'].requires_grad_(False).to(t_device)}
    else:
        # AKLT state
        coeffs_triangle = {(0, 0): torch.tensor([1., 0., 0., 0., 0.], dtype=torch.float64, device=t_device)}
        coeffs_site = {(0, 0): torch.tensor([1., 1., 0], dtype=torch.float64, device=t_device)}
        #coeffs_triangle = {(0, 0): torch.tensor([1.0000, 0.3563, 4.4882, -0.3494, -3.9341], dtype=torch.float64, device=t_device)}
        #coeffs_site = {(0, 0): torch.tensor([1.0000, 0.2429, 0.], dtype=torch.float64, device=t_device)}

    # define which coefficients will be added a noise
    var_coeffs_triangle = torch.tensor([0, 1, 1, 1, 1], dtype=torch.float64, device=t_device)
    var_coeffs_site = torch.tensor([0, 0, 0], dtype=torch.float64, device=t_device)

<<<<<<< HEAD
    state = IPESS_KAGOME_U1SYM(tensors_triangle, tensors_site, coeffs_triangle_up=coeffs_triangle, coeffs_site=coeffs_site,
=======
    state = IPEPS_U1SYM(tensors_triangle, tensors_site, coeffs_triangle_up=coeffs_triangle, coeffs_site=coeffs_site,
>>>>>>> 72b034d2
                        sym_up_dn=bool(args.sym_up_dn),
                        var_coeffs_triangle=var_coeffs_triangle, var_coeffs_site=var_coeffs_site)
    state.add_noise(args.instate_noise)
    state.print_coeffs()

    model = SU3_chiral.SU3_CHIRAL(Kr=math.sin(args.theta * math.pi/180) * math.cos(args.chiral_angle * math.pi/180),
                                  Ki=math.sin(args.theta * math.pi/180) * math.sin(args.chiral_angle * math.pi/180),
<<<<<<< HEAD
                                  j1=math.cos(args.theta * math.pi/180) * math.cos(args.chiral_angle * math.pi/180))
=======
                                  j1=math.cos(args.theta * math.pi/180) * math.cos(args.chiral_angle * math.pi/180),
                                  j2=args.j2)
>>>>>>> 72b034d2

    def print_corner_spectra(env):
        spectra = []
        for c_loc,c_ten in env.C.items():
            u,s,v= torch.svd(c_ten, compute_uv=False)
            if c_loc[1] == (-1, -1):
                label = 'LU'
            if c_loc[1] == (-1, 1):
                label = 'LD'
            if c_loc[1] == (1, -1):
                label = 'RU'
            if c_loc[1] == (1, 1):
                label = 'RD'
            spectra.append([label, s/s[0]])
        print(f"\n spectrum C[{spectra[0][0]}]             spectrum C[{spectra[1][0]}]             spectrum C[{spectra[2][0]}]             spectrum C[{spectra[3][0]}] ")
        for i in range(args.chi):
            print("{:2} {:01.14f}        {:2} {:01.14f}        {:2} {:01.14f}        {:2} {:01.14f}".format(i, spectra[0][1][i], i, spectra[1][1][i], i, spectra[2][1][i], i, spectra[3][1][i]))


    def ctmrg_conv_energy(state, env, history, ctm_args=cfg.ctm_args):
        if not history:
            history = []
        e_dn = model.energy_triangle_dn_v2(state, env, force_cpu=ctm_args.conv_check_cpu)
        e_up = model.energy_triangle_up_v2(state, env, force_cpu=ctm_args.conv_check_cpu)
        e_nnn = model.energy_nnn(state, env, force_cpu=ctm_args.conv_check_cpu)
        e_curr = (e_up + e_dn + e_nnn)/3
        history.append(e_curr.item())
        if len(history)==1:
            e_prev = 0
        else:
            e_prev = history[-2]
        if args.show_corner_spectra:
            print_corner_spectra(env)
        print('Step n°{:2}    E_site ={:01.14f}   (E_up={:01.14f}, E_dn={:01.14f}, E_nnn={:01.14f})  delta_E={:01.14f}'.format(len(history), e_curr.item(), e_up.item(), e_dn.item(), e_nnn, e_curr.item()-e_prev))
        if (len(history) > 1 and abs(history[-1] - history[-2]) < ctm_args.ctm_conv_tol) \
                or len(history) >= ctm_args.ctm_max_iter:
            log.info({"history_length": len(history), "history": history})
            return True, history
        return False, history

    def ctmrg_conv_corners(state, env, history, ctm_args=cfg.ctm_args):
        if not history:
            history = []
        spectra = []
        for c_loc, c_ten in env.C.items():
            u, s, v = torch.svd(c_ten, compute_uv=False)
            spectra += list(s/s[0])
        spectra = torch.tensor(spectra)
        history.append([spectra])
        if len(history)==1:
            delta_s = 0
        else:
            delta_s = torch.norm(history[-2][0] - history[-1][0]).item()
        print_corner_spectra(env)
        print('Step n°{:2}    delta_s={:01.14f}'.format(len(history), delta_s))
        if (len(history) > 1 and delta_s < ctm_args.ctm_conv_tol) \
                or len(history) >= ctm_args.ctm_max_iter:
            log.info({"history_length": len(history), "history": history})
            return True, history
        return False, history

    ctm_env_init = ENV(args.chi, state)
    init_env(state, ctm_env_init)

    ctm_env_final, *ctm_log = ctmrg.run(state, ctm_env_init, conv_check=ctmrg_conv_energy)

    # energy per site
    e_dn_final = model.energy_triangle_dn_v2(state, ctm_env_final, force_cpu=True)
    e_up_final = model.energy_triangle_up_v2(state, ctm_env_final, force_cpu=True)
    e_nnn_final = model.energy_nnn(state, ctm_env_final, force_cpu=True)
    e_tot_final = (e_dn_final + e_up_final + e_nnn_final) / 3

    # P operators
    P_up = model.P_up(state, ctm_env_final, force_cpu=True)
    P_dn = model.P_dn(state, ctm_env_final, force_cpu=True)

    # bond operators
    Pnn_23, Pnn_13, Pnn_12 = model.P_bonds_nn(state, ctm_env_final)
    Pnnn = model.P_bonds_nnn(state, ctm_env_final, force_cpu=True)

    # magnetization
    lambda3, lambda8 = model.eval_lambdas(state, ctm_env_final)

    print('\n\n Energy density')
    print(f' E_up={e_up_final.item()}, E_dn={e_dn_final.item()}, E_tot={e_tot_final.item()}')
    print('\n Triangular permutations')
    print(f' Re(P_up)={torch.real(P_up).item()}, Im(P_up)={torch.imag(P_up).item()}')
    print(f' Re(P_dn)={torch.real(P_dn).item()}, Im(P_dn)={torch.imag(P_dn).item()}')
    print('\n Nearest-neighbor permutations')
    print(' P_23={:01.14f} \n P_13={:01.14f} \n P_12={:01.14f}'.format(Pnn_23.item(), Pnn_13.item(), Pnn_12.item()))
    print('\n Next-nearest neighbor permutations')
    print(' P_23_a={:01.14f}, P_23_b={:01.14f} \n P_31_a={:01.14f}, P_31_b={:01.14f} \n P_12_a={:01.14f}, '
          'P_12_b={:01.14f}'.format(Pnnn[4].item(), Pnnn[5].item(), Pnnn[0].item(), Pnnn[1].item(), Pnnn[2].item(),
                                    Pnnn[3].item()))
    print('\n Magnetization')
    print(
        f' Lambda_3 = {torch.real(lambda3[0]).item()}, {torch.real(lambda3[1]).item()}, {torch.real(lambda3[2]).item()}')
    print(
        f' Lambda_8 = {torch.real(lambda8[0]).item()}, {torch.real(lambda8[1]).item()}, {torch.real(lambda8[2]).item()}')

    # environment diagnostics
    print("\n")
    print("Final environment")
    print_corner_spectra(ctm_env_final)


if __name__ == '__main__':
    if len(unknown_args) > 0:
        print("args not recognized: " + str(unknown_args))
        raise Exception("Unknown command line arguments")
    main()<|MERGE_RESOLUTION|>--- conflicted
+++ resolved
@@ -5,7 +5,7 @@
 import config as cfg
 import copy
 from collections import OrderedDict
-from ipeps.ipess_kagome_u1 import IPESS_KAGOME_U1SYM
+from u1sym.ipess_kagome_u1 import IPESS_KAGOME_U1SYM
 from read_write_SU3_tensors import *
 from models import SU3_chiral
 from ctm.generic.env import *
@@ -78,11 +78,7 @@
     var_coeffs_triangle = torch.tensor([0, 1, 1, 1, 1], dtype=torch.float64, device=t_device)
     var_coeffs_site = torch.tensor([0, 0, 0], dtype=torch.float64, device=t_device)
 
-<<<<<<< HEAD
     state = IPESS_KAGOME_U1SYM(tensors_triangle, tensors_site, coeffs_triangle_up=coeffs_triangle, coeffs_site=coeffs_site,
-=======
-    state = IPEPS_U1SYM(tensors_triangle, tensors_site, coeffs_triangle_up=coeffs_triangle, coeffs_site=coeffs_site,
->>>>>>> 72b034d2
                         sym_up_dn=bool(args.sym_up_dn),
                         var_coeffs_triangle=var_coeffs_triangle, var_coeffs_site=var_coeffs_site)
     state.add_noise(args.instate_noise)
@@ -90,12 +86,8 @@
 
     model = SU3_chiral.SU3_CHIRAL(Kr=math.sin(args.theta * math.pi/180) * math.cos(args.chiral_angle * math.pi/180),
                                   Ki=math.sin(args.theta * math.pi/180) * math.sin(args.chiral_angle * math.pi/180),
-<<<<<<< HEAD
-                                  j1=math.cos(args.theta * math.pi/180) * math.cos(args.chiral_angle * math.pi/180))
-=======
                                   j1=math.cos(args.theta * math.pi/180) * math.cos(args.chiral_angle * math.pi/180),
                                   j2=args.j2)
->>>>>>> 72b034d2
 
     def print_corner_spectra(env):
         spectra = []
