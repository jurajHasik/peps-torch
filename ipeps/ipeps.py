import warnings
import torch
from collections import OrderedDict
import json
import itertools
import math
import config as cfg
from ipeps.tensor_io import *

# TODO drop constrain for aux bond dimension to be identical on 
# all bond indices

class IPEPS():
    def __init__(self, sites=None, vertexToSite=None, lX=None, lY=None, peps_args=cfg.peps_args,\
        global_args=cfg.global_args):
        r"""
        :param sites: map from elementary unit cell to on-site tensors
        :param vertexToSite: function mapping arbitrary vertex of a square lattice 
                             into a vertex within elementary unit cell
        :param lX: length of the elementary unit cell in X direction
        :param lY: length of the elementary unit cell in Y direction
        :param peps_args: ipeps configuration
        :param global_args: global configuration
        :type sites: dict[tuple(int,int) : torch.tensor]
        :type vertexToSite: function(tuple(int,int))->tuple(int,int)
        :type lX: int
        :type lY: int
        :type peps_args: PEPSARGS
        :type global_args: GLOBALARGS

        Member ``sites`` is a dictionary of non-equivalent on-site tensors
        indexed by tuple of coordinates (x,y) within the elementary unit cell.
        The index-position convetion for on-site tensors is defined as follows::

               u s 
               |/ 
            l--a--r  <=> a[s,u,l,d,r]
               |
               d
        
        where s denotes physical index, and u,l,d,r label four principal directions
        up, left, down, right in anti-clockwise order starting from up.
        Member ``vertexToSite`` is a mapping function from any vertex (x,y) on a square lattice
        passed in as tuple(int,int) to a corresponding vertex within elementary unit cell.
        
        On-site tensor of an IPEPS object ``wfc`` at vertex (x,y) is conveniently accessed 
        through the member function ``site``, which internally uses ``vertexToSite`` mapping::
            
            coord= (0,0)
            a_00= wfc.site(coord)

        By combining the appropriate ``vertexToSite`` mapping function with elementary unit 
        cell specified through ``sites``, various tilings of a square lattice can be achieved:: 
            
            # Example 1: 1-site translational iPEPS
            
            sites={(0,0): a}
            def vertexToSite(coord):
                return (0,0)
            wfc= IPEPS(sites,vertexToSite)
        
            # resulting tiling:
            # y\x -2 -1 0 1 2
            # -2   a  a a a a
            # -1   a  a a a a
            #  0   a  a a a a
            #  1   a  a a a a
            # Example 2: 2-site bipartite iPEPS
            
            sites={(0,0): a, (1,0): b}
            def vertexToSite(coord):
                x = (coord[0] + abs(coord[0]) * 2) % 2
                y = abs(coord[1])
                return ((x + y) % 2, 0)
            wfc= IPEPS(sites,vertexToSite)
        
            # resulting tiling:
            # y\x -2 -1 0 1 2
            # -2   A  b a b a
            # -1   B  a b a b
            #  0   A  b a b a
            #  1   B  a b a b
        
            # Example 3: iPEPS with 3x2 unit cell with PBC 
            
            sites={(0,0): a, (1,0): b, (2,0): c, (0,1): d, (1,1): e, (2,1): f}
            wfc= IPEPS(sites,lX=3,lY=2)
            
            # resulting tiling:
            # y\x -2 -1 0 1 2
            # -2   b  c a b c
            # -1   e  f d e f
            #  0   b  c a b c
            #  1   e  f d e f

        where in the last example a default setting for ``vertexToSite`` is used, which
        maps square lattice into elementary unit cell of size ``lX`` x ``lY`` assuming 
        periodic boundary conditions (PBC) along both X and Y directions.
        """
<<<<<<< HEAD
        if not sites:
            self.dtype= global_args.torch_dtype
            self.device= global_args.device
        else:
            assert len(set( tuple( site.dtype for site in sites.values() ) ))==1,"Mixed dtypes in sites"
            assert len(set( tuple( site.device for site in sites.values() ) ))==1,"Mixed devices in sites"
            self.dtype= next(iter(sites.values())).dtype
            self.device= next(iter(sites.values())).device
            self.sites= OrderedDict(sites)
=======
        self.dtype= global_args.torch_dtype
        self.device= global_args.device

        for coord,site in sites.items():
            assert site.dtype==self.dtype,"dtype of site "+str(coord)+" and IPEPS does not match"
            assert site.device==torch.device(self.device),\
                "device of site "+str(coord)+" and IPEPS does not match"
>>>>>>> wip: optimization D=7

        # TODO we infer the size of the cluster from the keys of sites. Is it OK?
        # infer the size of the cluster
        if (lX is None or lY is None) and sites:
            min_x = min([coord[0] for coord in sites.keys()])
            max_x = max([coord[0] for coord in sites.keys()])
            min_y = min([coord[1] for coord in sites.keys()])
            max_y = max([coord[1] for coord in sites.keys()])
            self.lX = max_x-min_x + 1
            self.lY = max_y-min_y + 1
        elif lX and lY:
            self.lX = lX
            self.lY = lY
        else:
            raise Exception("lX and lY has to set either directly or implicitly by sites")

        if vertexToSite is not None:
            self.vertexToSite = vertexToSite
        else:
            def vertexToSite(coord):
                x = coord[0]
                y = coord[1]
                return ( (x + abs(x)*self.lX)%self.lX, (y + abs(y)*self.lY)%self.lY )
            self.vertexToSite = vertexToSite

    def site(self, coord):
        """
        :param coord: tuple (x,y) specifying vertex on a square lattice
        :type coord: tuple(int,int)
        :return: on-site tensor corresponding to the vertex (x,y)
        :rtype: torch.tensor
        """
        return self.sites[self.vertexToSite(coord)]

    def get_parameters(self):
        return self.sites.values()

    def get_checkpoint(self):
        return self.sites

    def load_checkpoint(self,checkpoint_file):
        checkpoint= torch.load(checkpoint_file)
        self.sites= checkpoint["parameters"]
        for site_t in self.sites.values(): site_t.requires_grad_(False)
        if True in [s.is_complex() for s in self.sites.values()]:
            self.dtype= torch.complex128

    def write_to_file(self,outputfile,aux_seq=[0,1,2,3], tol=1.0e-14, normalize=False):
        write_ipeps(self,outputfile,aux_seq=aux_seq, tol=tol, normalize=normalize)

    def add_noise(self,noise):
        r"""
        :param noise: magnitude of the noise
        :type noise: float

        Take IPEPS and add random uniform noise with magnitude ``noise`` to all on-site tensors
        """
        for coord in self.sites.keys():
            rand_t = torch.rand( self.sites[coord].size(), dtype=self.dtype, device=self.device)
            self.sites[coord] = self.sites[coord] + noise * rand_t

    def get_aux_bond_dims(self):
        return [d for key in self.sites.keys() for d in self.sites[key].size()[1:]]

    def __str__(self):
        print(f"lX x lY: {self.lX} x {self.lY}")
        for nid,coord,site in [(t[0], *t[1]) for t in enumerate(self.sites.items())]:
            print(f"a{nid} {coord}: {site.size()}")
        
        # show tiling of a square lattice
        coord_list = list(self.sites.keys())
        mx, my = 3*self.lX, 3*self.lY
        label_spacing = 1+int(math.log10(len(self.sites.keys())))
        for y in range(-my,my):
            if y == -my:
                print("y\\x ", end="")
                for x in range(-mx,mx):
                    print(str(x)+label_spacing*" "+" ", end="")
                print("")
            print(f"{y:+} ", end="")
            for x in range(-mx,mx):
                print(f"a{coord_list.index(self.vertexToSite((x,y)))} ", end="")
            print("")
        
        return ""

def read_ipeps(jsonfile, vertexToSite=None, aux_seq=[0,1,2,3], peps_args=cfg.peps_args,\
    global_args=cfg.global_args):
    r"""
    :param jsonfile: input file describing iPEPS in json format
    :param vertexToSite: function mapping arbitrary vertex of a square lattice 
                         into a vertex within elementary unit cell
    :param aux_seq: array specifying order of auxiliary indices of on-site tensors stored
                    in `jsonfile`
    :param peps_args: ipeps configuration
    :param global_args: global configuration
    :type jsonfile: str or Path object
    :type vertexToSite: function(tuple(int,int))->tuple(int,int)
    :type aux_seq: list[int]
    :type peps_args: PEPSARGS
    :type global_args: GLOBALARGS
    :return: wavefunction
    :rtype: IPEPS
    

    A simple PBC ``vertexToSite`` function is used by default
    
    Parameter ``aux_seq`` defines the expected order of auxiliary indices
    in input file relative to the convention fixed in tn-torch::
    
         0
        1A3 <=> [up, left, down, right]: aux_seq=[0,1,2,3]
         2
        
        for alternative order, eg.
        
         1
        0A2 <=> [left, up, right, down]: aux_seq=[1,0,3,2] 
         3
    """
    WARN_REAL_TO_COMPLEX=False
    asq = [x+1 for x in aux_seq]
    sites = OrderedDict()

    with open(jsonfile) as j:
        raw_state = json.load(j)

        # check for presence of "aux_seq" field in jsonfile
        if "aux_ind_seq" in raw_state.keys():
            asq = [x+1 for x in raw_state["aux_ind_seq"]]

        # Loop over non-equivalent tensor,site pairs in the unit cell
        for ts in raw_state["map"]:
            coord = (ts["x"],ts["y"])

            # find the corresponding tensor (and its elements) 
            # identified by "siteId" in the "sites" list
            t = None
            for s in raw_state["sites"]:
                if s["siteId"] == ts["siteId"]:
                    t = s
            if t == None:
                raise Exception("Tensor with siteId: "+ts["sideId"]+" NOT FOUND in \"sites\"") 

            # depending on the "format", read the bare tensor
            if "format" in t.keys():
                if t["format"]=="1D":
                    X= torch.from_numpy(read_bare_json_tensor_np(t))
            else:
                # default
                X= torch.from_numpy(read_bare_json_tensor_np_legacy(t))

            sites[coord]= X.permute((0, *asq)) 

            # allow promotion of real to complex dtype
            _typeT= torch.zeros(1,dtype=global_args.torch_dtype)
            if _typeT.is_complex() and not sites[coord].is_complex():
                sites[coord]= sites[coord] + 0.j 
                WARN_REAL_TO_COMPLEX= True

            # move to selected device
            sites[coord]= sites[coord].to(global_args.device)

        if WARN_REAL_TO_COMPLEX: warnings.warn("Some of the tensors were promoted from float to"\
            +" complex dtype", Warning)

        # Unless given, construct a function mapping from
        # any site of square-lattice back to unit-cell
        # check for legacy keys
        lX = raw_state["sizeM"] if "sizeM" in raw_state else raw_state["lX"]
        lY = raw_state["sizeN"] if "sizeN" in raw_state else raw_state["lY"]

        if vertexToSite == None:
            def vertexToSite(coord):
                x = coord[0]
                y = coord[1]
                return ( (x + abs(x)*lX)%lX, (y + abs(y)*lY)%lY )

            state = IPEPS(sites, vertexToSite, lX=lX, lY=lY, peps_args=peps_args, global_args=global_args)
        else:
            state = IPEPS(sites, vertexToSite, lX=lX, lY=lY, peps_args=peps_args, global_args=global_args)

        # set the correct dtype for newly created state (might be different
        # default in cfg.global_args)
        # if True in [s.is_complex() for s in sites.values()]:
        #     state.dtype= torch.complex128
    return state

def extend_bond_dim(state, new_d):
    r"""
    :param state: wavefunction to modify
    :param new_d: new enlarged auxiliary bond dimension
    :type state: IPEPS
    :type new_d: int
    :return: wavefunction with enlarged auxiliary bond dimensions
    :rtype: IPEPS

    Take IPEPS and enlarge all auxiliary bond dimensions of all on-site tensors up to 
    size ``new_d``
    """
    new_state = state
    for coord,site in new_state.sites.items():
        dims = site.size()
        size_check = [new_d >= d for d in dims[1:]]
        if False in size_check:
            raise ValueError("Desired dimension is smaller than following aux dimensions: "+str(size_check))

        new_site = torch.zeros((dims[0],new_d,new_d,new_d,new_d), dtype=state.dtype, device=state.device)
        new_site[:,:dims[1],:dims[2],:dims[3],:dims[4]] = site
        new_state.sites[coord] = new_site
    return new_state

def write_ipeps(state, outputfile, aux_seq=[0,1,2,3], tol=1.0e-14, normalize=False,\
    peps_args=cfg.peps_args, global_args=cfg.global_args):
    r"""
    :param state: wavefunction to write out in json format
    :param outputfile: target file
    :param aux_seq: array specifying order in which the auxiliary indices of on-site tensors 
                    will be stored in the `outputfile`
    :param tol: minimum magnitude of tensor elements which are written out
    :param normalize: if True, on-site tensors are normalized before writing
    :type state: IPEPS
    :type ouputfile: str or Path object
    :type aux_seq: list[int]
    :type tol: float
    :type normalize: bool

    Parameter ``aux_seq`` defines the order of auxiliary indices relative to the convention 
    fixed in tn-torch in which the tensor elements are written out::
    
         0
        1A3 <=> [up, left, down, right]: aux_seq=[0,1,2,3]
         2
        
        for alternative order, eg.
        
         1
        0A2 <=> [left, up, right, down]: aux_seq=[1,0,3,2] 
         3

    """
    asq = [x+1 for x in aux_seq]
    json_state=dict({"lX": state.lX, "lY": state.lY, "sites": []})
    
    site_ids=[]
    site_map=[]
    for nid,coord,site in [(t[0], *t[1]) for t in enumerate(state.sites.items())]:
        if normalize:
            site= site/site.abs().max()
        
        site_ids.append(f"A{nid}")
        site_map.append(dict({"siteId": site_ids[-1], "x": coord[0], "y": coord[1]} ))
        
        if global_args.tensor_io_format=="legacy":
            json_tensor= serialize_bare_tensor_legacy(site)
            # json_tensor["physDim"]= site.size(0)
            # assuming all auxBondDim are identical
            # json_tensor["auxDim"]= site.size(1)
        elif global_args.tensor_io_format=="1D":
            json_tensor= serialize_bare_tensor_np(site)

        json_tensor["siteId"]=site_ids[-1]
        json_state["sites"].append(json_tensor)

    json_state["siteIds"]=site_ids
    json_state["map"]=site_map

    with open(outputfile,'w') as f:
        json.dump(json_state, f, indent=4, separators=(',', ': '))<|MERGE_RESOLUTION|>--- conflicted
+++ resolved
@@ -97,7 +97,6 @@
         maps square lattice into elementary unit cell of size ``lX`` x ``lY`` assuming 
         periodic boundary conditions (PBC) along both X and Y directions.
         """
-<<<<<<< HEAD
         if not sites:
             self.dtype= global_args.torch_dtype
             self.device= global_args.device
@@ -107,15 +106,6 @@
             self.dtype= next(iter(sites.values())).dtype
             self.device= next(iter(sites.values())).device
             self.sites= OrderedDict(sites)
-=======
-        self.dtype= global_args.torch_dtype
-        self.device= global_args.device
-
-        for coord,site in sites.items():
-            assert site.dtype==self.dtype,"dtype of site "+str(coord)+" and IPEPS does not match"
-            assert site.device==torch.device(self.device),\
-                "device of site "+str(coord)+" and IPEPS does not match"
->>>>>>> wip: optimization D=7
 
         # TODO we infer the size of the cluster from the keys of sites. Is it OK?
         # infer the size of the cluster
