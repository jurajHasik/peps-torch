import logging
import torch
import yast.yast as yast
from ipeps.ipeps_abelian import _fused_open_dl_site, _fused_dl_site
from ctm.generic_abelian.rdm import _sym_pos_def_rdm
from tn_interface_abelian import contract, permute, conj

log= logging.getLogger('peps.ctm.pess_kagome_abelian.rdm_kagome')

# ----- auxiliary functions -----
def _shift_coord(state,coord,vec):
    return state.vertexToSite((coord[0] + vec[0], coord[1] + vec[1]))

def _abc_to_012_site(sites_to_keep):
    char_to_int= {'A': 2, 'B': 1, 'C': 0}
    int_list=[]
    if len(sites_to_keep)>0:
        int_list= [ char_to_int[k] for k in sites_to_keep ]
        int_list.sort()
    return int_list

def _expand_perm(n_inds):
    c_sum=0
    group1, group2= [], []
    for n in n_inds:
        if n==0: continue
        group1.extend( list(range(2*c_sum,2*c_sum+n)) )
        group2.extend( list(range(2*c_sum+n,2*c_sum+2*n)) )
        c_sum+= n
    return group1, group2

# TODO currently operates on ``sites`` of IPEPS_ABELIAN, where the 
#      fusion of physical DoFs has been already performed. One has to
#      unfuse
# TODO in case of contracted physical space, is trace of physical space
#      of open double-layer faster then construction from scratch?
def double_layer_a(state, coord, open_sites=[], force_cpu=False, verbosity=0):
    r"""
    :param open_sites: DoFs to contract
    :type open_sites: list(int)

    Build double-layer tensor of Kagome iPEPS with open, partially or fully contracted 
    physical space of 3 DoFs on down triangle::

              u(-)                             (+)
              |                                /
        (-)l--\                          (+)--A*--(-)         (-)
               \                          (-)/|\ \            /
               s0--s2--r (+)         ->       | | \  -> (-)--a*a--(+)
                | /                           0 1 2         / \
                |/   <- DOWN_T                ? ? ?       (+) s's  
               s1                             0 1 2
                |                             | | /
             (+)d                         (-)\|/ /
                                         (-)--A--(+)
                                          (+)/

    Default results in contraction over all 3 DoFs. Physical indices are aggregated into
    a single index with structure s'0,...,s'2;s0,...,s2.
    """
    
    # special handling of all physical indices open (provided by IPEPS_ABELIAN
    # pre-computation
    if open_sites==[0,1,2]: 
        if not state.sites_dl_open is None:
            a= state.site_dl_open(coord).to('cpu') if force_cpu else state.site_dl_open(coord)
            # move physical index to last position
            a= permute(a,(1,2,3,4,0))
        else:
            A= state.site(coord).to('cpu') if force_cpu else state.site(coord)
            a= _fused_open_dl_site(A, fusion_level="full")
    elif open_sites==[]:
        # special handling of no physical spaces open (most common case)
        if not state.sites_dl is None:
            a= state.site_dl(coord).to('cpu') if force_cpu else state.site_dl(coord)
        else:
            # no open double-layer present in state, recompute from scratch
            A= state.site(coord).to('cpu') if force_cpu else state.site(coord)
            a= _fused_dl_site(A)
    else:
        A= state.site(coord).to('cpu') if force_cpu else state.site(coord)
        A= A.unfuse_legs(axes=0)
        contracted_sites= list(set([0,1,2]) - set(open_sites))
        aux_indsK= list(range(len(open_sites),len(open_sites)+4))
        aux_indsB= [i+4+len(open_sites) for i in aux_indsK]
        p_indsK= tuple(range(len(open_sites)))
        p_indsB= tuple(i+4+len(open_sites) for i in p_indsK)
        a= contract(A,A,(contracted_sites,contracted_sites),conj=(0,1))
        a= a.fuse_legs(axes=tuple(zip(aux_indsK,aux_indsB))+(p_indsB+p_indsK,))
    
    if verbosity>0: print(f"double_layer_a({coord},{open_sites}) {a}")
    return a

def enlarged_corner(coord, state, env, corner, open_sites=[], force_cpu=False,
    verbosity=0):
    r"""
    Builds enlarged corner relative to site at ``coord``. If some DoFs are left open,
    their indices are aggregated into the last index of the resulting tensor.
    """
    assert corner in ['LU','RU','RD','LD'],"Invalid choice of corner: "+corner
    a = double_layer_a(state, coord, open_sites, force_cpu=force_cpu,\
            verbosity=verbosity)
    if corner == 'LU':
        if force_cpu:
            C = env.C[(state.vertexToSite(coord), (-1, -1))].to('cpu')
            T1 = env.T[(state.vertexToSite(coord), (0, -1))].to('cpu')
            T2 = env.T[(state.vertexToSite(coord), (-1, 0))].to('cpu')
        else:
            C = env.C[(state.vertexToSite(coord), (-1, -1))]
            T1 = env.T[(state.vertexToSite(coord), (0, -1))]
            T2 = env.T[(state.vertexToSite(coord), (-1, 0))]

        # C--10--T1--2
        # 0      1
        C2x2_LU = contract(C, T1, ([1], [0]))

        # C------T1--2->1(-)
        # 0      1->0(-)
        # 0
        # T2--2->3(-)
        # 1->2(-)
        C2x2_LU = contract(C2x2_LU, T2, ([0], [0]))

        # C----------T1--1->0(-)
        # |          0
        # |          0
        # T2--3 1----a--3(+)
        # 2->1(-) (+)2\...
        C2x2_LU = contract(C2x2_LU, a, ([0, 3], [0, 1]))

        # permute 0123...->1203...
        # reshape (12)(03)...->01...
        # C2x2--1(-)
        # |\...
        # 0(-)
        fuse_axes= ((1,2),(0,3)) if len(open_sites)==0 else ((1,2),(0,3),4)
        C2x2_LU = C2x2_LU.fuse_legs(axes=fuse_axes)
        if verbosity > 0:
            print("C2X2 LU " + str(coord) + "->" + str(state.vertexToSite(coord))\
                + " (-1,-1): " + str(C2x2_LU.show_propeties()))
        return C2x2_LU

    elif corner == 'RU':
        if force_cpu:
            C = env.C[(state.vertexToSite(coord), (1, -1))].to('cpu')
            T1 = env.T[(state.vertexToSite(coord), (1, 0))].to('cpu')
            T2 = env.T[(state.vertexToSite(coord), (0, -1))].to('cpu')
        else:
            C = env.C[(state.vertexToSite(coord), (1, -1))]
            T1 = env.T[(state.vertexToSite(coord), (1, 0))]
            T2 = env.T[(state.vertexToSite(coord), (0, -1))]

        # 0--C
        #    1
        #    0
        # 1--T1
        #     2
        C2x2_RU = contract(C, T1, ([1], [0]))

        # (+)2<-0--T2--2 0--C
        #    (-)3<-1        |
        #          (+)0<-1--T1
        #             (-)1<-2
        C2x2_RU = contract(C2x2_RU, T2, ([0], [2]))

        # (+)1<-2--T2------C
        #       .. 3       |
        #         \0       |
        # (-)2<-1--a--3 0--T1
        #    (-)3<-2 (-)0<-1
        C2x2_RU = contract(C2x2_RU, a, ([0, 3], [3, 0]))

        # permute 0123...->1203...
        # reshape (12)(03)...->01...
        # (+)0--C2x2
        #    ../|
        #       1(-)
        fuse_axes= ((1,2),(0,3)) if len(open_sites)==0 else ((1,2),(0,3),4)
        C2x2_RU = C2x2_RU.fuse_legs(axes=fuse_axes)
        if verbosity > 0:
            print("C2X2 RU " + str((coord[0] + vec[0], coord[1] + vec[1])) + "->"\
                + str(shitf_coord) + " (1,-1): " + str(C2x2_RU.show_propeties()))
        return C2x2_RU

    elif corner == 'RD':
        if force_cpu:
            C = env.C[(state.vertexToSite(coord), (1, 1))].to('cpu')
            T1 = env.T[(state.vertexToSite(coord), (0, 1))].to('cpu')
            T2 = env.T[(state.vertexToSite(coord), (1, 0))].to('cpu')
        else:
            C = env.C[(state.vertexToSite(coord), (1, 1))]
            T1 = env.T[(state.vertexToSite(coord), (0, 1))]
            T2 = env.T[(state.vertexToSite(coord), (1, 0))]

        #    1<-0        0
        # 2<-1--T1--2 1--C
        C2x2_RD = contract(C, T1, ([1], [2]))

        #         (+)2<-0
        #      (+)3<-1--T2
        #               2
        #    (+)0<-1    0
        # (+)1<-2--T1---C
        C2x2_RD = contract(C2x2_RD, T2, ([0], [2]))

        #    (-)2<-0 (+)1<-2
        # (-)3<-1--a--3 3--T2
        #          2\...   |
        #          0       |
        # (+)0<-1--T1------C
        C2x2_RD = contract(C2x2_RD, a, ([0, 3], [2, 3]))

        # permute 0123...->1203...
        # reshape (12)(03)...->01...
        #    (+)0 ...
        #       |/
        # (+)1--C2x2
        fuse_axes= ((1,2),(0,3)) if len(open_sites)==0 else ((1,2),(0,3),4)
        C2x2_RD = C2x2_RD.fuse_legs(axes=fuse_axes)
        if verbosity > 0:
            print("C2X2 RD " + str((coord[0] + vec[0], coord[1] + vec[1])) + "->"\
                + str(shitf_coord) + " (1,1): " + str(C2x2_RD.show_propeties()))
        return C2x2_RD

    elif corner == 'LD':
        if force_cpu:
            C = env.C[(state.vertexToSite(coord), (-1, 1))].to('cpu')
            T1 = env.T[(state.vertexToSite(coord), (-1, 0))].to('cpu')
            T2 = env.T[(state.vertexToSite(coord), (0, 1))].to('cpu')
        else:
            C = env.C[(state.vertexToSite(coord), (-1, 1))]
            T1 = env.T[(state.vertexToSite(coord), (-1, 0))]
            T2 = env.T[(state.vertexToSite(coord), (0, 1))]

        # 0->1
        # T1--2
        # 1
        # 0
        # C--1->0
        C2x2_LD = contract(C, T1, ([0], [1]))

        # 1->0(+)
        # T1--2->1(-)
        # |
        # |       0->2(-)
        # C--0 1--T2--2->3(-)
        C2x2_LD = contract(C2x2_LD, T2, ([0], [1]))

        # 0(+)     0->2(-)
        # T1--1 1--a--3(+)
        # |        2\...
        # |        2
        # C--------T2--3->1(-)
        C2x2_LD = contract(C2x2_LD, a, ([1, 2], [1, 2]))

        # permute 0123...->0213...
        # reshape (02)(13)...->01...
        # (+)0 ...
        #    |/
        #    C2x2--1(-)
        fuse_axes= ((0,2),(1,3)) if len(open_sites)==0 else ((0,2),(1,3),4)
        C2x2_LD = C2x2_LD.fuse_legs(axes=fuse_axes)
        if verbosity > 0:
            print("C2X2 LD " + str((coord[0] + vec[0], coord[1] + vec[1])) + "->"\
                + str(shitf_coord) + " (-1,1): " + str(C2x2_LD.show_propeties()))
        return C2x2_LD

# ----- main environment contraction functions - 1x1 subsytem -----
# TODO add force cpu
def trace1x1_dn_kagome(coord, state, env, op, verbosity=0):
    r"""
    :param coord: vertex (x,y) for which reduced density matrix is constructed
    :param state: underlying wavefunction
    :param env: environment corresponding to ``state``
    :param verbosity: logging verbosity
    :param op: operator to be contracted. It is expected that the op is either 
        rank-6 tensor or rank-2 tensor with bra and ket spaces fused
    :type coord: tuple(int,int)
    :type state: IPEPS_KAGOME_ABELIAN
    :type env: ENV_ABELIAN
    :type verbosity: int
    :type op: yast.Tensor
    :return: trace of the given on-site observable
    :rtype: yast.Tensor

    Compute 1-kagome-site trace :math:`Tr{\rho{1x1}_{ABC} O}` centered on vertex ``coord``.
    Inherited from the rdm1x1() method.
    """
    assert op.ndim==2 or op.ndim==6,"Invalid operator"
    # TODO perform compatibility check ?
    if op.ndim==6: op= op.fuse_legs(axes=((0,1,2),(3,4,5)))

    # C(-1,-1)--1->0
    # 0
    # 0
    # T(-1,0)--2
    # 1
    trace = contract(env.C[(coord,(-1,-1))],env.T[(coord,(-1,0))],([0],[0]))
    if verbosity>0:
        print("rdm=CT "+str(trace.show_propeties()))
    # C(-1,-1)--0
    # |
    # T(-1,0)--2->1
    # 1
    # 0
    # C(-1,1)--1->2
    trace = contract(trace,env.C[(coord,(-1,1))],([1],[0]))
    if verbosity>0:
        print("trace=CTC "+str(trace.show_propeties()))
    # C(-1,-1)--0
    # |
    # T(-1,0)--1
    # |             0->2
    # C(-1,1)--2 1--T(0,1)--2->3
    trace = contract(trace,env.T[(coord,(0,1))],([2],[1]))
    if verbosity>0:
        print("trace=CTCT "+str(trace.show_propeties()))

    # TODO - more efficent contraction with uncontracted-double-layer on-site tensor
    #        Possibly reshape indices 1,2 of rdm, which are to be contracted with
    #        on-site tensor and contract bra,ket in two steps instead of creating
    #        double layer tensor
    #    /
    # --A*--
    #  /|
    #   op
    #   |/
    # --A--
    #  /
    #
    a = contract(op,state.site(coord),([0],[0]),conj=(0,1))
    a = contract(state.site(coord),a,([0],[0]))
    a = a.fuse_legs(axes=((0,4),(1,5),(2,6),(3,7)))

    # C(-1,-1)--0
    # |
    # |             0->2
    # T(-1,0)--1 1--a_op--3
    # |             2
    # |             2
    # C(-1,1)-------T(0,1)--3->1
    trace = contract(trace,a,([1,2],[1,2]))
    if verbosity>0:
        print("trace=CTCTa "+str(trace.show_propeties()))
    # C(-1,-1)--0 0--T(0,-1)--2->0
    # |              1
    # |              2
    # T(-1,0)--------a_op--3->2
    # |              |
    # |              |
    # C(-1,1)--------T(0,1)--1
    trace = contract(env.T[(coord,(0,-1))],trace,([0,1],[0,2]))
    if verbosity>0:
        print("trace=CTCTaT "+str(trace.show_propeties()))
    # C(-1,-1)--T(0,-1)--0 0--C(1,-1)
    # |         |             1->0
    # |         |
    # T(-1,0)---a_op--2
    # |         |
    # |         |
    # C(-1,1)---T(0,1)--0->1
    trace = contract(env.C[(coord,(1,-1))],trace,([0],[0]))
    if verbosity>0:
        print("trace=CTCTaTC "+str(trace.show_propeties()))
    # C(-1,-1)--T(0,-1)-----C(1,-1)
    # |         |           0
    # |         |           0
    # T(-1,0)---a_op--2 1---T(1,0)
    # |         |           2->0
    # |         |
    # C(-1,1)---T(0,1)--1
    trace = contract(env.T[(coord,(1,0))],trace,([0,1],[0,2]))
    if verbosity>0:
        print("trace=CTCTaTCT "+str(trace.show_propeties()))
    # C(-1,-1)--T(0,-1)--------C(1,-1)
    # |         |              |
    # |         |              |
    # T(-1,0)---a_op-----------T(1,0)
    # |         |              0
    # |         |              0
    # C(-1,1)---T(0,1)--1 1----C(1,1)
    trace = contract(trace,env.C[(coord,(1,1))],([0,1],[0,1]))
    if verbosity>0:
        print("trace=CTCTaTCTC "+str(trace.show_propeties()))

    return trace

def rdm1x1_kagome(coord, state, env, sites_to_keep=('A', 'B', 'C'), force_cpu=False, 
    sym_pos_def=False, verbosity=0):
    r"""
    :param coord: vertex (x,y) for which reduced density matrix is constructed
    :param state: underlying wavefunction
    :param env: environment corresponding to ``state``
    :param verbosity: logging verbosity
    :param sites_to_keep: physical degrees of freedom to be kept. Default: "ABC" - keep all the DOF
    :type coord: tuple(int,int)
    :type state: IPEPS_KAGOME
    :type env: ENV
    :type verbosity: int
    :return: 1-site reduced density matrix with indices :math:`s;s'`
    :rtype: torch.tensor

    Compute 1-kagome-site reduced density matrix :math:`\rho{1x1}_{sites_to_keep}` centered on vertex ``coord``.
    Inherited from the rdm1x1() method.
    """
    #    y\x -1 0 1
    # -1  C1 T4 C4
    #  0  T1 A  T3
    #  1  C2 T2 C3 
    who= "rdm1x1_kagome"
    if force_cpu:
        # counter-clockwise
        C1 = env.C[(state.vertexToSite(coord), (-1, -1))].cpu()
        C2 = env.C[(state.vertexToSite(coord), (-1, 1))].cpu()
        C3 = env.C[(state.vertexToSite(coord), (1, 1))].cpu()
        C4 = env.C[(state.vertexToSite(coord), (1, -1))].cpu()
        T1 = env.T[(state.vertexToSite(coord), (-1, 0))].cpu()
        T2 = env.T[(state.vertexToSite(coord), (0, 1))].cpu()
        T3 = env.T[(state.vertexToSite(coord), (1, 0))].cpu()
        T4 = env.T[(state.vertexToSite(coord), (0,-1))].cpu()
    else:
        C1 = env.C[(state.vertexToSite(coord), (-1, -1))]
        C2 = env.C[(state.vertexToSite(coord), (-1, 1))]
        C3 = env.C[(state.vertexToSite(coord), (1, 1))]
        C4 = env.C[(state.vertexToSite(coord), (1, -1))]
        T1 = env.T[(state.vertexToSite(coord), (-1, 0))]
        T2 = env.T[(state.vertexToSite(coord), (0, 1))]
        T3 = env.T[(state.vertexToSite(coord), (1, 0))]
        T4 = env.T[(state.vertexToSite(coord), (0,-1))]        
    # C1(-1,-1)--1->0
    # 0
    # 0
    # T1(-1,0)--2
    # 1
    rdm = contract(C1,T1,([0],[0]))
    if verbosity>0:
        print("rdm=CT "+str(rdm.show_properties()))
    # C1(-1,-1)--0
    # |
    # T1(-1,0)--2->1
    # 1
    # 0
    # C2(-1,1)--1->2
    rdm = contract(rdm,C2,([1],[0]))
    if verbosity>0:
        print("rdm=CTC "+str(rdm.show_properties()))
    # C(-1,-1)--0
    # |
    # T(-1,0)--1
    # |             0->2
    # C(-1,1)--2 1--T2(0,1)--2->3
    rdm = contract(rdm,T2,([2],[1]))
    if verbosity>0:
        print("rdm=CTCT "+str(rdm.show_properties()))
    # TODO - more efficent contraction with uncontracted-double-layer on-site tensor
    #        Possibly reshape indices 1,2 of rdm, which are to be contracted with
    #        on-site tensor and contract bra,ket in two steps instead of creating
    #        double layer tensor
    #    /
    # --A--
    #  /|s
    #
    # s'|/
    # --A--
    #  /
    #
    a= double_layer_a(state,coord,_abc_to_012_site(sites_to_keep), force_cpu=force_cpu)

    # C1(-1,-1)--0
    # |
    # |              0->2
    # T1(-1,0)--1 1--a--3
    # |              2\4(s,s')
    # |              2
    # C1(-1,1)-------T2(0,1)--3->1
    rdm = contract(rdm,a,([1,2],[1,2]))
    if verbosity>0:
        print("rdm=CTCTa "+str(rdm.show_properties()))
    # C1(-1,-1)--0 0--T4(0,-1)--2->0
    # |               1
    # |               2
    # T1(-1,0)--------a--3->2
    # |               |\4->3(s,s')
    # |               |
    # C2(-1,1)--------T2(0,1)--1
    rdm = contract(T4,rdm,([0,1],[0,2]))
    if verbosity>0:
        print("rdm=CTCTaT "+str(rdm.show_properties()))
    # C(-1,-1)--T(0,-1)--0 0--C4(1,-1)
    # |         |             1->0
    # |         |
    # T(-1,0)---a--2
    # |         |\3(s,s')
    # |         |
    # C(-1,1)---T(0,1)--0->1
    rdm = contract(C4,rdm,([0],[0]))
    if verbosity>0:
        print("rdm=CTCTaTC "+str(rdm.show_properties()))
    # C(-1,-1)--T(0,-1)-------C4(1,-1)
    # |         |             0
    # |         |             0
    # T(-1,0)---a--2 1--------T3(1,0)
    # |         |\3->2(s,s')  2->0
    # |         |
    # C(-1,1)---T(0,1)--1
    rdm = contract(T3,rdm,([0,1],[0,2]))
    if verbosity>0:
        print("rdm=CTCTaTCT "+str(rdm.show_properties()))
    # C(-1,-1)--T(0,-1)--------C4(1,-1)
    # |         |              |
    # |         |              |
    # T(-1,0)---a--------------T3(1,0)
    # |         |\2->1(s,s')   0
    # |         |              0
    # C(-1,1)---T(0,1)--1 1----C3(1,1)
    rdm = contract(rdm,C3,([0,1],[0,1]))
    if verbosity>0:
        print("rdm=CTCTaTCTC "+str(rdm.show_properties()))

    # permute into order of ket;bra order
    i_ket, i_bra= _expand_perm([len(sites_to_keep)])
    rdm= rdm.unfuse_legs(axes=0)
    rdm= permute(rdm,tuple(i_ket+i_bra))
    rdm= _sym_pos_def_rdm(rdm, sym_pos_def=sym_pos_def, verbosity=verbosity, who=who)
    rdm= rdm.to(env.device)

    return rdm

# ----- 2x1 or 1x2 subsystem -----

# def rdm2x1_kagome(coord, state, env, sites_to_keep_00=('A', 'B', 'C'),\
#     sites_to_keep_10=('A', 'B', 'C'), force_cpu=False, sym_pos_def=False,\
#     verbosity=0):
#     r"""
#     :param coord: vertex (x,y) specifies position of 2x1 subsystem
#     :param state: underlying wavefunction
#     :param env: environment corresponding to ``state``
#     :param verbosity: logging verbosity
#     :param sites_to_keep_00: physical sites needed for the unit cell at coord + (0, 0)
#     :param sites_to_keep_10: physical sites needed for the unit cell at coord + (1, 0)
#     :type coord: tuple(int,int)
#     :type state: IPEPS_KAGOME
#     :type env: ENV
#     :type verbosity: int
#     :return: 2-site reduced density matrix with indices :math:`s_0s_1;s'_0s'_1`
#     :rtype: torch.tensor

#     Computes 2-site reduced density matrix :math:`\rho_{2x1}` of a horizontal
#     2x1 subsystem using following strategy:

#         1. compute four individual corners
#         2. construct right and left half of the network
#         3. contract right and left halt to obtain final reduced density matrix

#     ::

#         C--T------------T------------------C = C2x2_LU(coord)--C2x2(coord+(1,0))
#         |  |            |                  |   |               |
#         T--A^+A(coord)--A^+A(coord+(1,0))--T   C2x1_LD(coord)--C2x1(coord+(1,0))
#         |  |            |                  |
#         C--T------------T------------------C

#     The physical indices `s` and `s'` of on-sites tensors :math:`A` (and :math:`A^\dagger`)
#     at vertices ``coord``, ``coord+(1,0)`` are left uncontracted
#     """
#     who = "rdm2x1_kagome"
#     # ----- building C2x2_LU ----------------------------------------------------
#     C2x2_LU = enlarged_corner(coord, state, env, 'LU',open_sites=_abc_to_012_site(\
#         sites_to_keep_00),force_cpu=force_cpu, verbosity=verbosity)
#     # C2x2--1
#     # |\2
#     # 0

#     # ----- building C2x1_LD ----------------------------------------------------
#     C = env.C[(state.vertexToSite(coord), (-1, 1))]
#     T2 = env.T[(state.vertexToSite(coord), (0, 1))]

#     # 0       0->1
#     # C--1 1--T2--2
#     C2x1_LD = contract(C, T2, ([1], [1]))

#     # reshape (01)2->(0)1
#     # 0
#     # |
#     # C2x1--1
#     C2x1_LD = view(contiguous(C2x1_LD), (C.size(0) * T2.size(0), T2.size(2)))
#     if verbosity > 0:
#         print("C2X1 LD " + str(coord) + "->" + str(state.vertexToSite(coord)) + " (-1,1): " + str(C2x1_LD.size()))

#     # ----- build left part C2x2_LU--C2x1_LD ------------------------------------
#     # C2x2_LU--1
#     # |\2
#     # 0
#     # 0
#     # C2x1_LD--1->0
#     left_half = contract(C2x1_LD, C2x2_LU, ([0], [0]))

#     # ----- building C2x2_RU ----------------------------------------------------
#     vec = (1, 0)
#     shitf_coord = _shift_coord(state,coord,vec)
#     C2x2_RU= enlarged_corner(shitf_coord, state, env, 'RU',open_sites=_abc_to_012_site(\
#         sites_to_keep_10),force_cpu=force_cpu, verbosity=verbosity)
#     # 0--C2x2
#     #  2/|
#     #    1

#     # ----- building C2x1_RD ----------------------------------------------------
#     C = env.C[(shitf_coord, (1, 1))]
#     T1 = env.T[(shitf_coord, (0, 1))]

#     #    1<-0        0
#     # 2<-1--T1--2 1--C
#     C2x1_RD = contract(C, T1, ([1], [2]))

#     # reshape (01)2->(0)1
#     C2x1_RD = view(contiguous(C2x1_RD), (C.size(0) * T1.size(0), T1.size(1)))

#     #    0
#     #    |
#     # 1--C2x1
#     if verbosity > 0:
#         print("C2X1 RD " + str((coord[0] + vec[0], coord[1] + vec[1])) + "->" + str(shitf_coord) + " (1,1): " + str(
#             C2x1_RD.size()))

#     # ----- build right part C2x2_RU--C2x1_RD -----------------------------------
#     # 1<-0--C2x2_RU
#     #       |\2
#     #       1
#     #       0
#     # 0<-1--C2x1_RD
#     right_half = contract(C2x1_RD, C2x2_RU, ([0], [1]))

#     # construct reduced density matrix by contracting left and right halfs
#     # C2x2_LU--1 1----C2x2_RU
#     # |\2->0          |\2->1
#     # |               |
#     # C2x1_LD--0 0----C2x1_RD
#     rdm = contract(left_half, right_half, ([0, 1], [0, 1]))

#     # reshape into single DoF indices
#     dof1_pd= state.get_physical_dim()
#     l00, l10= len(sites_to_keep_00), len(sites_to_keep_10)
#     rdm= rdm.view( [dof1_pd]*(2*(l00+l10)) )
#     # permute into order bra,ket order. Fused index 0 and index 1 is obtained
#     # from bra,ket indices of uncontrated DoFs.
#     perm_order= _expand_perm([l00,l10])
#     rdm= rdm.permute(tuple(perm_order)).contiguous()

#     # symmetrize and normalize
#     rdm = _sym_pos_def_rdm(rdm, sym_pos_def=sym_pos_def, verbosity=verbosity, who=who)

#     return rdm

# def rdm1x2_kagome(coord, state, env, sites_to_keep_00=('A', 'B', 'C'),\
#     sites_to_keep_01=('A', 'B', 'C'), sym_pos_def=False, force_cpu=False,\
#     verbosity=0):
#     r"""
#     :param coord: vertex (x,y) specifies position of 1x2 subsystem
#     :param state: underlying wavefunction
#     :param env: environment corresponding to ``state``
#     :param verbosity: logging verbosity
#     :param sites_to_keep_00: physical sites needed for the unit cell at coord + (0, 0)
#     :param sites_to_keep_01: physical sites needed for the unit cell at coord + (0, 1)
#     :type coord: tuple(int,int)
#     :type state: IPEPS
#     :type env: ENV
#     :type verbosity: int
#     :return: 2-site reduced density matrix with indices :math:`s_0s_1;s'_0s'_1`
#     :rtype: torch.tensor

#     Computes 2-site reduced density matrix :math:`\rho_{1x2}` of a vertical
#     1x2 subsystem using following strategy:
#     """
#     who = "rdm1x2_kagome"
#     # ----- building C2x2_LU ----------------------------------------------------
#     C2x2_LU = enlarged_corner(coord, state, env, 'LU',open_sites=_abc_to_012_site(\
#         sites_to_keep_00),force_cpu=force_cpu, verbosity=verbosity)
#     # C2x2--1
#     # |\2
#     # 0

#     # ----- building C1x2_RU ----------------------------------------------------
#     C = env.C[(state.vertexToSite(coord), (1, -1))]
#     T1 = env.T[(state.vertexToSite(coord), (1, 0))]

#     # 0--C
#     #    1
#     #    0
#     # 1--T1
#     #    2
#     C1x2_RU = contract(C, T1, ([1], [0]))

#     # reshape (01)2->(0)1
#     # 0--C1x2
#     #    |
#     #    1
#     C1x2_RU = view(contiguous(C1x2_RU), (C.size(0) * T1.size(1), T1.size(2)))
#     if verbosity > 0:
#         print("C1X2 RU " + str(coord) + "->" + str(state.vertexToSite(coord)) + " (1,-1): " + str(C1x2_RU.size()))

#     # ----- build upper part C2x2_LU--C1x2_RU -----------------------------------
#     # C2x2_LU--1 0--C1x2_RU
#     # |\2           |
#     # 0->1          1->0
#     upper_half = contract(C1x2_RU, C2x2_LU, ([0], [1]))

#     # ----- building C2x2_LD ----------------------------------------------------
#     vec = (0, 1)
#     shitf_coord = _shift_coord(state,coord,vec)
#     C2x2_LD = enlarged_corner(shitf_coord, state, env, 'LD',open_sites=_abc_to_012_site(\
#         sites_to_keep_01),force_cpu=force_cpu, verbosity=verbosity)
#     # 0
#     # |/2
#     # C2x2--1

#     # ----- building C2x2_RD ----------------------------------------------------
#     C = env.C[(shitf_coord, (1, 1))]
#     T2 = env.T[(shitf_coord, (1, 0))]

#     #       0
#     #    1--T2
#     #       2
#     #       0
#     # 2<-1--C
#     C1x2_RD = contract(T2, C, ([2], [0]))

#     # permute 012->021
#     # reshape 0(12)->0(1)
#     C1x2_RD = view(contiguous(permute(C1x2_RD, (0, 2, 1))), \
#                    (T2.size()[0], C.size()[1] * T2.size()[1]))

#     #    0
#     #    |
#     # 1--C1x2
#     if verbosity > 0:
#         print("C1X2 RD " + str((coord[0] + vec[0], coord[1] + vec[1])) + "->" + str(shitf_coord) + " (1,1): " + str(
#             C1x2_RD.size()))

#     # ----- build lower part C2x2_LD--C1x2_RD -----------------------------------
#     # 0->1          0
#     # |/2           |
#     # C2x2_LD--1 1--C1x2_RD
#     lower_half = contract(C1x2_RD, C2x2_LD, ([1], [1]))

#     # construct reduced density matrix by contracting lower and upper halfs
#     # C2x2_LU------C1x2_RU
#     # |\2->0       |
#     # 1            0
#     # 1            0
#     # |/2->1       |
#     # C2x2_LD------C1x2_RD
#     rdm = contract(upper_half, lower_half, ([0, 1], [0, 1]))

#     # reshape into single DoF indices
#     dof1_pd= state.get_physical_dim()
#     l00, l01= len(sites_to_keep_00), len(sites_to_keep_01)
#     rdm= rdm.view( [dof1_pd]*(2*(l00+l01)) )
#     # permute into order bra,ket order. Fused index 0 and index 1 is obtained
#     # from bra,ket indices of uncontrated DoFs.
#     perm_order= _expand_perm([l00,l01])
#     rdm= rdm.permute(tuple(perm_order)).contiguous()

#     # symmetrize and normalize
#     rdm = _sym_pos_def_rdm(rdm, sym_pos_def=sym_pos_def, verbosity=verbosity, who=who)

#     return rdm


# ----- 2x2 subsystem -----
def rdm2x2_up_triangle_open(coord, state, env, sym_pos_def=False, force_cpu=False,\
    verbosity=0):
    r"""
    :param coord: vertex (x,y) specifies upper left site of 2x2 subsystem
    :param state: underlying wavefunction
    :param env: environment corresponding to ``state``
    :param verbosity: logging verbosity
    :type coord: tuple(int,int)
    :type state: IPEPS_KAGOME
    :type env: ENV
    :type verbosity: int
    :rtype: torch.tensor


        C    T             T          C => C2x2_LU(coord)--------C2x2(coord+(1,0))
             a             a               |                  s1/|
             |             |               |/s2               s0\|
        T b--\          b--\               C2x2_LD(coord+(0,1))--C2x2(coord+(1,1))
              \        /    \              
              XX--XX--d     XX--XX--d T
               | /           | /
               |/            |/
              XX            s1
               |             |
               c             c  
              /             /
             a             a
             |             |
        T b--\          b--\
              \        /    \
              XX--s2--d     s0--XX--d T
               | /           | /
               |/            |/
              XX            XX
               |             |
               c             c
        C      T             T        C

    """
    who = "rdm2x2"
    # ----- building C2x2_LU ----------------------------------------------------
    C2x2_LU = enlarged_corner(coord, state, env, 'LU', force_cpu=force_cpu,\
        verbosity=verbosity)

    # ----- building C2x2_RU ----------------------------------------------------
    vec = (1, 0)
    shitf_coord = _shift_coord(state,coord,vec)
    C2x2_RU= enlarged_corner(shitf_coord, state, env, 'RU', open_sites=[1],\
        force_cpu=force_cpu, verbosity=verbosity)
    # 0--C2x2
    #  2/|
    #    1

    # ----- build upper part C2x2_LU--C2x2_RU -----------------------------------
    #
    # C2x2_LU--1 0--C2x2_RU
    # |              |\2
    # 0              1
    #
    upper_half = contract(C2x2_LU, C2x2_RU, ([1], [0]))

    # ----- building C2x2_RD ----------------------------------------------------
    vec = (1, 1)
    shitf_coord = _shift_coord(state,coord,vec)
    C2x2_RD = enlarged_corner(shitf_coord, state, env, 'RD', open_sites=[0],\
        force_cpu=force_cpu, verbosity=verbosity)
    #    0
    #    |/2
    # 1--C2x2

    # ----- building C2x2_LD ----------------------------------------------------
    vec = (0, 1)
    shitf_coord = _shift_coord(state,coord,vec)
    C2x2_LD = enlarged_corner(shitf_coord, state, env, 'LD', open_sites=[2],\
        force_cpu=force_cpu, verbosity=verbosity)
    # 0
    # |/2
    # C2x2--1

    # ----- build lower part C2x2_LD--C2x2_RD -----------------------------------
    # 0             0->2                0          2->1
    # |/2->1        |/2->3   & permute  |/1->2     |/3
    # C2x2_LD--1 1--C2x2_RD             C2x2_LD----C2x2_RD
    # TODO is it worthy(performance-wise) to instead overwrite one of C2x2_LD,C2x2_RD ?
    lower_half = contract(C2x2_LD, C2x2_RD, ([1], [1]))
    lower_half = permute(lower_half, (0, 2, 1, 3))

    # construct reduced density matrix by contracting lower and upper halfs
    # C2x2_LU------C2x2_RU
    # |             |\2->0
    # 0             1
    # 0             1
    # |/2->1        |/3->2
    # C2x2_LD------C2x2_RD
    rdm = contract(upper_half, lower_half, ([0, 1], [0, 1]))

    # unfuse combined indices (s'0,s0)(s'1,s1)(s'2,s2)->s'0,s0,s'1,s1,s'2,s2
    rdm = rdm.unfuse_legs(axes=(0,1,2))
    # permute into order of s0,s1,s2;s0',s1',s2' where primed indices
    # represent "ket" and unprimed indices represent "bra". Then fuse indices 
    # into ket and bra spaces
    #
    # 012345 -> 024135
    # C2x2_LU------C2x2_RU
    # |             |\03
    # 0             1
    # 0             1
    # |/14          |/25
    # C2x2_LD------C2x2_RD
<<<<<<< HEAD
    rdm = permute(rdm, (0, 2, 4, 1, 3, 5))

=======
    
    rdm = permute(rdm,(0, 2, 4, 1, 3, 5))
>>>>>>> e5e8df13
    rdm = _sym_pos_def_rdm(rdm, sym_pos_def=sym_pos_def, verbosity=verbosity, who=who)

    
    rdm = rdm.to(env.device)
    return rdm

# TODO verify norm is real
def rdm2x2_dn_triangle_with_operator(coord, state, env, op, force_cpu=False,\
    verbosity=0):
    r"""
    :param op: operator to be contracted. It is expected that the op is either 
        rank-6 tensor of shape [physical_dim]*6 or rank-2 tensor 
        of shape [physical_dim**3]*2 (fused bra and ket spaces)
    :type op: torch.tensor

    Returns a normalized expectation value of operator inserted into down triangle 
    of upper left corner of 2x2 subsystem::

        C    T             T          C
             a             a
             |             |
        T b--\          b--\
              \        /    \
              s0--s2--d     XX--XX--d T
               | /           | /
               |/            |/
              s1            XX
               |             |
               c             c  
              /             /
             a             a
             |             |
        T b--\          b--\
              \        /    \
              XX--XX--d     XX--XX--d T
               | /           | /
               |/            |/
              XX            XX
               |             |
               c             c
        C      T             T        C
    """
    who = 'rdm2x2_dn_triangle'
    assert op.ndim==2 or op.ndim==6,"Invalid operator"
    # TODO perform compatibility check ?
    if op.ndim==6: op= op.fuse_legs(axes=((0,1,2),(3,4,5)))

    # ----- building C2x2_LU ----------------------------------------------------
    if force_cpu:
        C = env.C[(state.vertexToSite(coord), (-1, -1))].to('cpu')
        T1 = env.T[(state.vertexToSite(coord), (0, -1))].to('cpu')
        T2 = env.T[(state.vertexToSite(coord), (-1, 0))].to('cpu')
        a_1layer = state.site(coord).to('cpu')
        op = op.to('cpu')
    else:
        C = env.C[(state.vertexToSite(coord), (-1, -1))]
        T1 = env.T[(state.vertexToSite(coord), (0, -1))]
        T2 = env.T[(state.vertexToSite(coord), (-1, 0))]
        a_1layer = state.site(coord)

    a = double_layer_a(state,coord,force_cpu=force_cpu)
    #a = contract(a_1layer,a_1layer.conj(),([0],[0])).fuse_legs(axes=((0,4),(1,5),(2,6),(3,7)))
    a_op = contract(op,a_1layer,([0],[0]),conj=(0,1))
    a_op = contract(a_1layer,a_op,([0],[0]))
    a_op = a_op.fuse_legs(axes=((0,4),(1,5),(2,6),(3,7)))

    # C--10--T1--2
    # 0      1
    C2x2_LU = contract(C, T1, ([1], [0]))

    # C------T1--2->1(-)
    # 0      1->0(-)
    # 0
    # T2--2->3(-)
    # 1->2(-)
    C2x2_LU = contract(C2x2_LU, T2, ([0], [0]))

    # C-------T1--1->0(-)
    # |       0
    # |       0
    # T2--3 1 a--3(+)
    # 2->1(-) 2(+)
    C2x2_LU_op = contract(C2x2_LU, a_op, ([0, 3], [0, 1]))
    C2x2_LU = contract(C2x2_LU, a, ([0, 3], [0, 1]))

    # permute 0123->1203
    # reshape (12)(03)->01
    # C2x2--1
    # |\23
    # 0
    C2x2_LU_op = C2x2_LU_op.fuse_legs(axes=((1, 2), (0, 3)))
    C2x2_LU = C2x2_LU.fuse_legs(axes=((1, 2), (0, 3)))
    if verbosity > 0:
        print("C2X2 LU " + str(coord) + "->" + str(state.vertexToSite(coord)) + " (-1,-1): "\
            + str(C2x2_LU.show_propeties()))

    # ----- building C2x2_RU ----------------------------------------------------
    vec = (1, 0)
    shift_coord = _shift_coord(state,coord,vec)
    C2x2_RU = enlarged_corner(shift_coord, state, env, 'RU', force_cpu=force_cpu,\
        verbosity=verbosity)

    # ----- build upper part C2x2_LU--C2x2_RU -----------------------------------
    # C2x2_LU--1(-) (+)0--C2x2_RU
    # |                |
    # 0(-)          (-)1
    # TODO is it worthy(performance-wise) to instead overwrite one of C2x2_LU,C2x2_RU ?
    upper_half_op = contract(C2x2_LU_op, C2x2_RU, ([1], [0]))
    upper_half = contract(C2x2_LU, C2x2_RU, ([1], [0]))

    # ----- building C2x2_RD ----------------------------------------------------
    vec = (1, 1)
    shift_coord = _shift_coord(state,coord,vec)
    C2x2_RD = enlarged_corner(shift_coord, state, env, 'RD', force_cpu=force_cpu,\
        verbosity=verbosity)

    # ----- building C2x2_LD ----------------------------------------------------
    vec = (0, 1)
    shift_coord = _shift_coord(state,coord,vec)
    C2x2_LD = enlarged_corner(shift_coord, state, env, 'LD', force_cpu=force_cpu,\
        verbosity=verbosity)

    # ----- build lower part C2x2_LD--C2x2_RD -----------------------------------
    # 0(+)                0->1(-)
    # |                   |
    # C2x2_LD--1(-) (+)1--C2x2_RD
    # TODO is it worthy(performance-wise) to instead overwrite one of C2x2_LD,C2x2_RD ?
    lower_half = contract(C2x2_LD, C2x2_RD, ([1], [1]))

    # construct reduced density matrix by contracting lower and upper halfs
    # C2x2_LU------C2x2_RU
    # |            |
    # 0            1
    # 0            1
    # |            |
    # C2x2_LD------C2x2_RD
    rdm_op = contract(upper_half_op, lower_half, ([0, 1], [0, 1]))
    rdm_id = contract(upper_half, lower_half, ([0, 1], [0, 1]))


    exp_val_op = rdm_op/rdm_id.to_number()
    exp_val_op = exp_val_op.to(env.device)
    return exp_val_op


def rdm2x2_kagome(coord, state, env, sites_to_keep_00=('A', 'B', 'C'),\
    sites_to_keep_10=('A', 'B', 'C'), sites_to_keep_01=('A', 'B', 'C'),\
    sites_to_keep_11=('A', 'B', 'C'), force_cpu=False, sym_pos_def=False,\
    verbosity=0):
    r"""
    :param coord: vertex (x,y) specifies upper left site of 2x2 subsystem
    :param state: underlying wavefunction
    :param env: environment corresponding to ``state``
    :param verbosity: logging verbosity
    :param sites_to_keep_00: physical sites needed for the unit cell at coord + (0, 0)
    :param sites_to_keep_10: physical sites needed for the unit cell at coord + (1, 0)
    :param sites_to_keep_01: physical sites needed for the unit cell at coord + (0, 1)
    :param sites_to_keep_11: physical sites needed for the unit cell at coord + (1, 1)
    :type coord: tuple(int,int)
    :type state: IPEPS_KAGOME
    :type env: ENV
    :type verbosity: int
    :return: 4-site reduced density matrix with indices :math:`s_0s_1s_2s_3;s'_0s'_1s'_2s'_3`
    :rtype: torch.tensor

    Computes 4-site reduced density matrix :math:`\rho_{2x2}` of 2x2 subsystem specified
    by the vertex ``coord`` of its upper left corner using strategy:
        1. compute four individual corners
        2. construct upper and lower half of the network
        3. contract upper and lower half to obtain final reduced density matrix
    ::
        C--T------------------T------------------C = C2x2_LU(coord)--------C2x2_RU(coord+(1,0))
        |  |                  |                  |   |                     |
        T--A^+A(coord)--------A^+A(coord+(1,0))--T   C2x2_LD(coord+(0,1))--C2x2_RD(coord+(1,1))
        |  |                  |                  |
        T--A^+A(coord+(0,1))--A^+A(coord+(1,1))--T
        |  |                  |                  |
        C--T------------------T------------------C

    The physical indices `s` and `s'` of on-sites tensors :math:`A` (and :math:`A^\dagger`)
    at vertices ``coord``, ``coord+(1,0)``, ``coord+(0,1)``, and ``coord+(1,1)`` are
    left uncontracted and given in the same order::
        s0 s1
        s2 s3
    """
    who = "rdm2x2_kagome"
    assert len(sites_to_keep_00)>0 or len(sites_to_keep_01)>0 \
        or len(sites_to_keep_10)>0 or len(sites_to_keep_11)>0,\
        "at least one DoF has to remain untraced" 
    # ----- building C2x2_LU ----------------------------------------------------
    C2x2_LU = enlarged_corner(coord, state, env, 'LU',open_sites=_abc_to_012_site(\
        sites_to_keep_00),force_cpu=force_cpu, verbosity=verbosity)
    # C2x2--1
    # |\2
    # 0

    # ----- building C2x2_RU ----------------------------------------------------
    vec = (1, 0)
    shitf_coord = _shift_coord(state,coord,vec)
    C2x2_RU= enlarged_corner(shitf_coord, state, env, 'RU',open_sites=_abc_to_012_site(\
        sites_to_keep_10),force_cpu=force_cpu, verbosity=verbosity)
    # 0--C2x2
    #  2/|
    #    1

    # ----- build upper part C2x2_LU--C2x2_RU -----------------------------------
    # C2x2_LU--1 0--C2x2_RU              C2x2_LU------C2x2_RU
    # |\2->1        |\2->3   & permute   |\1->2        |\3
    # 0             1->2                 0             2->1
    # TODO is it worthy(performance-wise) to instead overwrite one of C2x2_LU,C2x2_RU ?
    upper_half = contract(C2x2_LU, C2x2_RU, ([1], [0]))
    if len(sites_to_keep_00)>0 and len(sites_to_keep_10):
        upper_half = permute(upper_half, (0, 2, 1, 3))
    elif len(sites_to_keep_00)>0:
        upper_half = permute(upper_half, (0, 2, 1))

    # ----- building C2x2_RD ----------------------------------------------------
    vec = (1, 1)
    shitf_coord = _shift_coord(state,coord,vec)
    C2x2_RD= enlarged_corner(shitf_coord, state, env, 'RD',open_sites=_abc_to_012_site(\
        sites_to_keep_11),force_cpu=force_cpu, verbosity=verbosity)

    #    0
    #    |/2
    # 1--C2x2

    # ----- building C2x2_LD ----------------------------------------------------
    vec = (0, 1)
    shitf_coord = _shift_coord(state,coord,vec)
    C2x2_LD = enlarged_corner(shitf_coord, state, env, 'LD',open_sites=_abc_to_012_site(\
        sites_to_keep_01),force_cpu=force_cpu, verbosity=verbosity)
    # 0
    # |/2
    # C2x2--1

    # ----- build lower part C2x2_LD--C2x2_RD -----------------------------------
    # 0             0->2                 0             2->1
    # |/2->1        |/2->3   & permute   |/1->2        |/3
    # C2x2_LD--1 1--C2x2_RD              C2x2_LD------C2x2_RD
    # TODO is it worthy(performance-wise) to instead overwrite one of C2x2_LD,C2x2_RD ?
    lower_half = contract(C2x2_LD, C2x2_RD, ([1], [1]))
    if len(sites_to_keep_01)>0 and len(sites_to_keep_11):
        lower_half = permute(lower_half, (0, 2, 1, 3))
    elif len(sites_to_keep_01)>0:
        lower_half = permute(lower_half, (0, 2, 1))

    # construct reduced density matrix by contracting lower and upper halfs
    # C2x2_LU------C2x2_RU
    # |\2->0       |\3->1
    # 0            1
    # 0            1
    # |/2->2       |/3->4
    # C2x2_LD------C2x2_RD
    rdm = contract(upper_half, lower_half, ([0, 1], [0, 1]))

    # unfuse physical indices and permute them to bra,ket order
    l00,l01,l10,l11= len(sites_to_keep_00), len(sites_to_keep_01),\
        len(sites_to_keep_10),len(sites_to_keep_11)
    unfuse_axes= tuple([0]*l00 + [l00]*l01 + [l00+l01]*l10 + [l00+l01+l10]*l11)
    rdm= rdm.unfuse_legs(axes=unfuse_axes)

    # permute into order of ket;bra order
    i_ket, i_bra= _expand_perm([l00,l10,l01,l11])
    rdm= permute(rdm,tuple(i_ket+i_bra))

    # symmetrize and normalize
    rdm = _sym_pos_def_rdm(rdm, sym_pos_def=sym_pos_def, verbosity=verbosity, who=who)

    rdm = rdm.to(env.device)
    return rdm


# ----- next-to-next nearest neighbour interactions -----
# TODO? recomputing corners from scratch might be not neccessary if the only difference
#       is which DoF remains uncontracted
# def rdm2x2_nnn_1(coord, state, env, operator, force_cpu=False, verbosity=0):
#     r"""
#     :param operator: two-site operator (rank-4 tensor), which acts on two DoFs of Kagome
#                      lattice
#     :type operator: torch.tensor
        
#        C    T       T       C     and     C    T       T       C   
#           / |     / |                        / |     / |  
#          /  |    /  |                       /  |    /  |
#        T --XX--XX--XX--XX-- T             T --XX--XX--s0--XX-- T
#             | /     | /                        | /     | /
#             |/      |/                         |/      |/
#            XX      s1                         XX      XX
#           / |     / |                        / |     / | 
#          /  |    /  |                       /  |    /  |
#        T --s0--XX--XX--XX-- T             T --XX--s2--XX--XX-- T
#             | /     | /                        | /     | /
#             |/      |/                         |/      |/
#            XX       XX                        XX       XX
#             |       |                          |       |
#        C    T       T       C             C    T       T       C
#     """
#     C2x2_LU= enlarged_corner(coord, state, env, 'LU', csites=[],\
#         force_cpu=force_cpu, verbosity=verbosity)
#     shift_coord= _shift_coord(state,coord,(1,1))
#     C2x2_RD= enlarged_corner(shift_coord, state, env, 'RD', csites=[],\
#         force_cpu=force_cpu, verbosity=verbosity)

#     # bond 1--2
#     # TODO? split operator by SVD and apply to individual corners
#     shift_coord= _shift_coord(state,coord,(0,1))
#     C2x2_LD = enlarged_corner(shift_coord, state, env, 'LD', csites=[0],\
#         force_cpu=force_cpu, verbosity=verbosity)
#     shift_coord= _shift_coord(state,coord,(1,0))
#     C2x2_RU = enlarged_corner(shift_coord, state, env, 'RU', csites=[1],\
#         force_cpu=force_cpu, verbosity=verbosity)
#     upper_half = einsum('ij,jkab->ikab', C2x2_LU, C2x2_RU)
#     lower_half = einsum('ijab,kj->ikab', C2x2_LD, C2x2_RD)
#     bond_operator = operator.to(C2x2_LD.device)
#     bond12 = einsum('ijab,badc,ijcd->', upper_half, bond_operator, lower_half)

#     # bond 3--1
#     shift_coord= _shift_coord(state,coord,(0,1))
#     C2x2_LD = enlarged_corner(shift_coord, state, env, 'LD', csites=[2],\
#         force_cpu=force_cpu, verbosity=verbosity)
#     shift_coord= _shift_coord(state,coord,(1,0))
#     C2x2_RU = enlarged_corner(shift_coord, state, env, 'RU', csites=[0],\
#         force_cpu=force_cpu, verbosity=verbosity)
#     upper_half = einsum('ij,jkab->ikab', C2x2_LU, C2x2_RU)
#     lower_half = einsum('ijab,kj->ikab', C2x2_LD, C2x2_RD)
#     bond31 = einsum('ijab,badc,ijcd->', upper_half, bond_operator, lower_half)

#     bond12 = bond12.to(env.device)
#     bond31 = bond31.to(env.device)
#     return (bond12, bond31)

# def rdm2x2_nnn_2(coord, state, env, operator, force_cpu=False, verbosity=0):
#     r"""
#     :param operator: two-site operator (rank-4 tensor), which acts on two DoFs of Kagome
#                      lattice
#     :type operator: torch.tensor
        
#        C    T       T       C     and     C    T       T       C   
#           / |     / |                        / |     / |  
#          /  |    /  |                       /  |    /  |
#        T --XX--s2--XX--XX-- T             T --XX--XX--s0--XX-- T
#             | /     | /                        | /     | /
#             |/      |/                         |/      |/
#            XX      s1                         s1      XX
#           / |     / |                        / |     / | 
#          /  |    /  |                       /  |    /  |
#        T --XX--XX--XX--XX-- T             T --XX--XX--XX--XX-- T
#             | /     | /                        | /     | /
#             |/      |/                         |/      |/
#            XX       XX                        XX       XX
#             |       |                          |       |
#        C    T       T       C             C    T       T       C
#     """
#     # --------------upper half -------------------------------------------------

#     # build upper part C2x2_LU--C2x2_RU and contract with the 2-cell operator
#     # C2x2_LU-----1     0-----C2x2_RU
#     # |\23________op_______23/|
#     # 0                       1

#     # NNN bond 3--2
#     C2x2_LU = enlarged_corner(coord, state, env, corner='LU', csites=[2],\
#         force_cpu=force_cpu, verbosity=verbosity)
#     shift_coord= _shift_coord(state,coord,(1,0))
#     C2x2_RU = enlarged_corner(shift_coord, state, env, corner='RU', csites=[1],\
#         force_cpu=force_cpu, verbosity=verbosity)
#     bond_operator = operator.to(C2x2_LU.device)
#     upper_half_32 = einsum('ijab,badc,jkcd->ik', C2x2_LU, bond_operator, C2x2_RU)

#     # NNN bond 2--1
#     C2x2_LU = enlarged_corner(coord, state, env, corner='LU', csites=[1],\
#         force_cpu=force_cpu, verbosity=verbosity)
#     shift_coord= _shift_coord(state,coord,(1,0))
#     C2x2_RU = enlarged_corner(shift_coord, state, env, corner='RU', csites=[0],\
#         force_cpu=force_cpu, verbosity=verbosity)
#     upper_half_21 = einsum('ijab,badc,jkcd->ik', C2x2_LU, bond_operator, C2x2_RU)

#     # --------------bottom half-------------------------------------------------

#     # 0             0->1
#     # |             |
#     # C2x2_LD--1 1--C2x2_RD
#     shift_coord= _shift_coord(state,coord,(1,1))
#     C2x2_RD = enlarged_corner(shift_coord, state, env, corner='RD', csites=[],\
#         force_cpu=force_cpu, verbosity=verbosity)
#     shift_coord= _shift_coord(state,coord,(0,1))
#     C2x2_LD = enlarged_corner(shift_coord, state, env, corner='LD', csites=[],\
#         force_cpu=force_cpu, verbosity=verbosity)
#     lower_half = contract(C2x2_LD, C2x2_RD, ([1], [1]))

#     # contracting lower and upper halfs
#     # C2x2_LU--op--C2x2_RU
#     # |            |
#     # 0            1
#     # 0            1
#     # |            |
#     # C2x2_LD------C2x2_RD

#     bond32 = contract(upper_half_32, lower_half, ([0, 1], [0, 1])).to(env.device)
#     bond21 = contract(upper_half_21, lower_half, ([0, 1], [0, 1])).to(env.device)
#     return (bond32, bond21)

# def rdm2x2_nnn_3(coord, state, env, operator, force_cpu=False, verbosity=0):
#     r"""
#     :param operator: two-site operator (rank-4 tensor), which acts on two DoFs of Kagome
#                      lattice
#     :type operator: torch.tensor
        
#        C    T       T       C     and     C    T       T       C   
#           / |     / |                        / |     / |  
#          /  |    /  |                       /  |    /  |
#        T --XX--s2--XX--XX-- T             T --XX--XX--XX--XX-- T
#             | /     | /                        | /     | /
#             |/      |/                         |/      |/
#            XX      XX                         s1      XX
#           / |     / |                        / |     / | 
#          /  |    /  |                       /  |    /  |
#        T --s0--XX--XX--XX-- T             T --XX--s2--XX--XX-- T
#             | /     | /                        | /     | /
#             |/      |/                         |/      |/
#            XX       XX                        XX       XX
#             |       |                          |       |
#        C    T       T       C             C    T       T       C
#     """
#     # ---------------- left half -----------------------------------
#     # build left half and contract with the 2-cell operator
#     # C2x2_LU--1->0
#     # |\23
#     # |   \
#     # 0    op
#     # 0    /
#     # |   /
#     # |/23
#     # C2x2_LD--1

#     # NN bond 3--1
#     C2x2_LU = enlarged_corner(coord, state, env, corner='LU', csites=[2],\
#         force_cpu=force_cpu, verbosity=verbosity)
#     shift_coord= _shift_coord(state,coord,(0,1))
#     C2x2_LD = enlarged_corner(shift_coord, state, env, corner='LD', csites=[0],\
#         force_cpu=force_cpu, verbosity=verbosity)
#     bond_operator = operator.to(C2x2_LU.device)
#     left_half_31 = einsum('ijab,badc,ikcd->jk', C2x2_LU, bond_operator, C2x2_LD)

#     # NN bond 2--3
#     C2x2_LU = enlarged_corner(coord, state, env, corner='LU', csites=[1],\
#         force_cpu=force_cpu, verbosity=verbosity)
#     shift_coord= _shift_coord(state,coord,(0,1))
#     C2x2_LD = enlarged_corner(shift_coord, state, env, corner='LD', csites=[2],\
#         force_cpu=force_cpu, verbosity=verbosity)
#     left_half_23 = einsum('ijab,badc,ikcd->jk', C2x2_LU, bond_operator, C2x2_LD)

#     # ---------------- right half -----------------------------------

#     # 0--C2x2_RU
#     #    |
#     #    1
#     #    0
#     #    |
#     # 1--C2x2_RD
#     shift_coord= _shift_coord(state,coord,(1,0))
#     C2x2_RU = enlarged_corner(shift_coord, state, env, corner='RU', csites=[],\
#         force_cpu=force_cpu, verbosity=verbosity)
#     shift_coord= _shift_coord(state,coord,(1,1))
#     C2x2_RD = enlarged_corner(shift_coord, state, env, corner='RD', csites=[],\
#         force_cpu=force_cpu, verbosity=verbosity)
#     right_half = contract(C2x2_RU, C2x2_RD, ([1], [0]))

#     # construct reduced density matrix by contracting left and right halves
#     # C2x2_LU-0--0-C2x2_RU
#     # |            |
#     # op           |
#     # |            |
#     # |            |
#     # C2x2_LD-1--1-C2x2_RD
#     bond31 = contract(left_half_31, right_half, ([0, 1], [0, 1])).to(env.device)
#     bond23 = contract(left_half_23, right_half, ([0, 1], [0, 1])).to(env.device)
#     return (bond31, bond23)<|MERGE_RESOLUTION|>--- conflicted
+++ resolved
@@ -876,13 +876,7 @@
     # 0             1
     # |/14          |/25
     # C2x2_LD------C2x2_RD
-<<<<<<< HEAD
     rdm = permute(rdm, (0, 2, 4, 1, 3, 5))
-
-=======
-    
-    rdm = permute(rdm,(0, 2, 4, 1, 3, 5))
->>>>>>> e5e8df13
     rdm = _sym_pos_def_rdm(rdm, sym_pos_def=sym_pos_def, verbosity=verbosity, who=who)
 
     
