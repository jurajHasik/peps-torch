import os
import context
import argparse
import config as cfg
import math
import torch
import copy
import pytest
from collections import OrderedDict
from ipeps.ipess_kagome import *
from ipeps.ipeps_kagome import *
from models import spin1_kagome
from ctm.generic.env import *
from ctm.generic import ctmrg
from ctm.generic import rdm
from optim.ad_optim_lbfgs_mod import optimize_state
import json
import unittest
import logging

log = logging.getLogger(__name__)

# parse command line args and build necessary configuration objects
parser = cfg.get_args_parser()
parser.add_argument("--theta", type=float, default=0, help="angle [<value> x pi] parametrizing the chiral Hamiltonian")
parser.add_argument("--j1", type=float, default=1., help="nearest-neighbor exchange coupling")
parser.add_argument("--j1sq", type=float, default=0, help="nearest-neighbor biquadratic exchange coupling")
parser.add_argument("--j2", type=float, default=0, help="next-nearest-neighbor exchange coupling")
parser.add_argument("--j2sq", type=float, default=0, help="next-nearest-neighbor biquadratic exchange coupling")
parser.add_argument("--jtrip", type=float, default=0, help="(SxS).S")
parser.add_argument("--jperm", type=float, default=0, help="triangle permutation")
parser.add_argument("--ansatz", type=str, default=None, help="choice of the tensor ansatz",\
     choices=["IPEPS", "IPESS", "IPESS_PG", "A_2,B"])
parser.add_argument("--no_sym_up_dn", action='store_false', dest='sym_up_dn',\
    help="same trivalent tensors for up and down triangles")
parser.add_argument("--CTM_check", type=str, default='SingularValue', help="method to check CTM convergence",\
    choices=["Energy", "SingularValue"])
args, unknown_args = parser.parse_known_args()


def main():
    cfg.configure(args)
    cfg.print_config()
    torch.set_num_threads(args.omp_cores)
    torch.manual_seed(args.seed)

    model= spin1_kagome.S1_KAGOME(j1=args.j1,j1sq=args.j1sq,j2=args.j2,j2sq=args.j2sq,\
        jtrip=args.jtrip,jperm=args.jperm)

    # initialize the ipess/ipeps
    pattern= eval(args.pattern) if args.pattern else [[0],]
    if args.ansatz in ["IPESS","IPESS_PG","A_1,B","A_2,B"]:
        ansatz_pgs= None
        if args.ansatz=="A_2,B": ansatz_pgs= IPESS_KAGOME_PG.PG_A2_B
        if args.ansatz=="A_1,B": ansatz_pgs= IPESS_KAGOME_PG.PG_A1_B
        
        if args.instate!=None:
            if args.ansatz=="IPESS":
                state= read_ipess_kagome_generic(args.instate)
            elif args.ansatz in ["IPESS_PG","A_1,B","A_2,B"]:
                state= read_ipess_kagome_pg(args.instate)

            # possibly symmetrize by PG
            if ansatz_pgs!=None:
                assert len(state.sites)==1, "PG symmetry is not supported for multi-site iPESS"
                if type(state)==IPESS_KAGOME_GENERIC:
                    state= to_PG_symmetric(state, SYM_UP_DOWN=args.sym_up_dn,\
                        SYM_BOND_S=args.sym_bond_S, pgs=ansatz_pgs)
                elif type(state)==IPESS_KAGOME_PG:
                    if state.pgs==None or state.pgs==dict():
                        state= to_PG_symmetric(state, SYM_UP_DOWN=args.sym_up_dn,\
                            SYM_BOND_S=args.sym_bond_S, pgs=ansatz_pgs)
                    elif state.pgs==ansatz_pgs:
                        # nothing to do here
                        pass
                    elif state.pgs!=ansatz_pgs:
                        raise RuntimeError("instate has incompatible PG symmetry with "+args.ansatz)
                
            if args.bond_dim > state.get_aux_bond_dims():
                # extend the auxiliary dimensions
                state= state.extend_bond_dim(args.bond_dim)
            state.add_noise(args.instate_noise)       
        else: #args.ipeps_init_type=='RANDOM'
            bond_dim = args.bond_dim
            def _gen_rand():
                T_u= torch.rand(bond_dim, bond_dim, bond_dim,\
                    dtype=cfg.global_args.torch_dtype, device=cfg.global_args.device)-0.5
                T_d= torch.rand_like(T_u)-0.5
                B_c= torch.rand(model.phys_dim, bond_dim, bond_dim,\
                    dtype=cfg.global_args.torch_dtype, device=cfg.global_args.device)-0.5
                B_a= torch.rand_like(B_c)-0.5
                B_b= torch.rand_like(B_c)-0.5
                return T_u, T_d, B_c, B_a, B_b
            if args.ansatz in ["IPESS_PG", "A_1,B", "A_2,B"]:
                T_u, T_d, B_c, B_a, B_b= _gen_rand()
                state = IPESS_KAGOME_PG(T_u, B_c, T_d=T_d, B_a=B_a, B_b=B_b,\
                    SYM_UP_DOWN=args.sym_up_dn,SYM_BOND_S=args.sym_bond_S, pgs=ansatz_pgs,\
                    pg_symmetrize=True)
            elif args.ansatz in ["IPESS"]:
                unique_sites, _= from_pattern(pattern)
                state= IPESS_KAGOME_GENERIC({c: dict(zip(['T_u','B_a','T_d','B_b','B_c'],_gen_rand())) for c in unique_sites},\
                    pattern=pattern)
        if args.opt_resume is not None:
            state.load_checkpoint(args.opt_resume)
    elif args.ansatz in ["IPEPS"]:    
        ansatz_pgs=None
        if args.instate!=None:
            state= read_ipeps_kagome(args.instate)

            if args.bond_dim > max(state.get_aux_bond_dims()):
                # extend the auxiliary dimensions
                state= state.extend_bond_dim(args.bond_dim)
            state.add_noise(args.instate_noise)
        else: #args.ipeps_init_type=='RANDOM':
            unique_sites, _= from_pattern(pattern)
            bond_dim = args.bond_dim
            sites={}
            for us in unique_sites:
                t = torch.rand((model.phys_dim**3, bond_dim, bond_dim, bond_dim, bond_dim),\
                    dtype=cfg.global_args.torch_dtype,device=cfg.global_args.device) - 0.5
                sites[us] = t/torch.max(torch.abs(t))
            state= IPEPS_KAGOME(sites, pattern=pattern)
        if args.opt_resume is not None:
            state.load_checkpoint(args.opt_resume)
    else:
        raise ValueError("Missing ansatz specification --ansatz "\
            +str(args.ansatz)+" is not supported")

<<<<<<< HEAD
    def energy_f(state, env, force_cpu=False):
        e_dn,n_dn = model.energy_triangle_dn(state, env, force_cpu=force_cpu)
        e_up,e_up = model.energy_triangle_up(state, env, force_cpu=force_cpu)
        # e_nnn = model.energy_nnn(state, env)
        return (sum(e_up.values()) + sum(e_dn.values()))/(3*len(state.sites)) #+ e_nnn) / 3

    @torch.no_grad()
    def ctmrg_conv_energy(state, env, history, ctm_args=cfg.ctm_args):
        if not history:
            history = []
        e_curr = energy_f(state, env, force_cpu=ctm_args.conv_check_cpu)
        history.append(e_curr.item())
        if (len(history) > 1 and abs(history[-1] - history[-2]) < ctm_args.ctm_conv_tol) \
                or len(history) >= ctm_args.ctm_max_iter:
            log.info({"history_length": len(history), "history": history})
            return True, history
        return False, history
=======
    def energy_f(state, env, force_cpu=False, fail_on_check=False,\
        warn_on_check=True):
        e_dn,n_dn = model.energy_triangle_dn(state, env, force_cpu=force_cpu,\
            fail_on_check=fail_on_check, warn_on_check=warn_on_check)
        e_up,n_up = model.energy_triangle_up(state, env, force_cpu=force_cpu,\
            fail_on_check=fail_on_check, warn_on_check=warn_on_check)
        # e_nnn = model.energy_nnn(state, env)
        return (sum(e_up.values()) + sum(e_dn.values()))/(3*len(state.sites)) #+ e_nnn) / 3

    if args.CTM_check=="Energy":
        @torch.no_grad()
        def ctmrg_conv_energy(state, env, history, ctm_args=cfg.ctm_args):
            if not history:
                history = []
            e_curr = energy_f(state, env, force_cpu=ctm_args.conv_check_cpu)
            history.append(e_curr.item())
            if (len(history) > 1 and abs(history[-1] - history[-2]) < ctm_args.ctm_conv_tol) \
                    or len(history) >= ctm_args.ctm_max_iter:
                log.info({"history_length": len(history), "history": history})
                return True, history
            return False, history
        ctmrg_conv_f= ctmrg_conv_energy
    elif args.CTM_check=="SingularValue":
        ctmrg_conv_f=ctmrg_conv_specC
>>>>>>> 974be00b

    ctm_env_init = ENV(args.chi, state)
    init_env(state, ctm_env_init)

    ctm_env_init, history, t_ctm, t_conv_check = ctmrg.run(state, ctm_env_init, \
            conv_check=ctmrg_conv_f, ctm_args=cfg.ctm_args)
    
    loss0 = energy_f(state, ctm_env_init, force_cpu=cfg.ctm_args.conv_check_cpu)
    obs_values, obs_labels = model.eval_obs(state,ctm_env_init,force_cpu=False)
    print("\n\n",end="")
    print(", ".join(["epoch",f"loss"]+[label for label in obs_labels]))
    print(", ".join([f"{-1}",f"{loss0}"]+[f"{v}" for v in obs_values]))

    def loss_fn(state, ctm_env_in, opt_context):
        ctm_args = opt_context["ctm_args"]
        opt_args = opt_context["opt_args"]

        # build on-site tensors
        if args.ansatz in ["IPESS", "IPESS_PG", "A_2,B"]:
            if args.ansatz in ["IPESS_PG", "A_2,B"]:
                # explicit rebuild of on-site tensors
                tmp_state= to_PG_symmetric(state, state.pgs)
            else:
                tmp_state= state
            # include normalization of new on-site tensor
            tmp_state.sites= tmp_state.build_onsite_tensors()
        else:
            sites_sym= { c: t/torch.max(torch.abs(t)) for c,t in state.sites.items() }
            tmp_state= IPEPS_KAGOME(sites_sym, vertexToSite=state.vertexToSite,\
                                    lX=state.lX, lY=state.lY)

        # possibly re-initialize the environment
        if opt_args.opt_ctm_reinit:
            init_env(tmp_state, ctm_env_in)

        # compute environment by CTMRG
        ctm_env_out, history, t_ctm, t_conv_check = ctmrg.run(tmp_state, ctm_env_in, \
            conv_check=ctmrg_conv_f, ctm_args=ctm_args)
        loss0 = energy_f(tmp_state, ctm_env_out, force_cpu=cfg.ctm_args.conv_check_cpu)

        # loc_ctm_args = copy.deepcopy(ctm_args)
        # loc_ctm_args.ctm_max_iter = 1
        # ctm_env_out, history1, t_ctm1, t_obs1 = ctmrg.run(state, ctm_env_out, ctm_args=loc_ctm_args)
        # loss1 = energy_f(state, ctm_env_out, force_cpu=cfg.ctm_args.conv_check_cpu)
        # loss = torch.max(loss0, loss1)
        
        loss= loss0
        return loss, ctm_env_out, history, t_ctm, t_conv_check

    @torch.no_grad()
    def obs_fn(state, ctm_env, opt_context):
        if args.ansatz in ["IPESS_PG", "A_2,B"]:
            state_sym= to_PG_symmetric(state, state.pgs)
        else:
            state_sym= state
        if opt_context["line_search"]:
            epoch= len(opt_context["loss_history"]["loss_ls"])
            loss= opt_context["loss_history"]["loss_ls"][-1]
            print("LS",end=" ")
        else:
            epoch= len(opt_context["loss_history"]["loss"]) 
            loss= opt_context["loss_history"]["loss"][-1] 
        obs_values, obs_labels = model.eval_obs(state_sym,ctm_env,force_cpu=False)
        print(", ".join([f"{epoch}",f"{loss}"]+[f"{v}" for v in obs_values]), end="")
        log.info("Norm(sites): "+", ".join([f"{t.norm()}" for c,t in state.sites.items()]))
        print(" "+", ".join([f"{t.norm()}" for c,t in state.sites.items()]) )

    def post_proc(state, ctm_env, opt_context):
        pass

    optimize_state(state, ctm_env_init, loss_fn, obs_fn=obs_fn,
        post_proc=post_proc)

if __name__ == '__main__':
    if len(unknown_args) > 0:
        print("args not recognized: " + str(unknown_args))
        raise Exception("Unknown command line arguments")
    main()


class TestCheckpoint_IPESS_Ansatze(unittest.TestCase):
    tol= 1.0e-6
    DIR_PATH = os.path.dirname(os.path.realpath(__file__))
    OUT_PRFX = "RESULT_test_run-opt-spin1-trimer"
    ANSATZE= [ ("IPEPS",None,None), ("IPESS",False,False), ]
        #("IPESS_PG",False,False), ("IPESS_PG",True,True), ("A_2,B",True,True)]

    def reset_couplings(self):
        args.j1= 1.0
        args.j1sq=1.0
        # P_12 = -1 + SS + SS^2, here we have h_12 = SS + SS^2 = 1 + P_12

    def setUp(self):
        self.reset_couplings()
        args.bond_dim=3
        args.chi=9
        args.seed=300
        args.opt_max_iter= 100
        args.instate_noise=0
        args.GLOBALARGS_dtype= "float64"
        args.OPTARGS_tolerance_grad= 1.0e-9
        torch.manual_seed(args.seed)

    @pytest.mark.slow
    def test_checkpoint_ipess_ansatze(self):
        import builtins
        from io import StringIO
        from unittest.mock import patch
        from cmath import isclose
        import numpy as np
        from ipeps.ipess_kagome import write_ipess_kagome_generic, write_ipess_kagome_pg 

        for ansatz in self.ANSATZE:
            with self.subTest(ansatz=ansatz):
                self.reset_couplings()
                args.opt_max_iter= 100
                args.ansatz= ansatz[0]
                args.sym_up_dn= ansatz[1]
                args.sym_bond_S= ansatz[2]
                args.opt_resume= None
                args.out_prefix=self.OUT_PRFX+f"_{ansatz[0].replace(',','')}_"\
                    +("T" if ansatz[1] else "F")+("T" if ansatz[2] else "F")
                args.instate= args.out_prefix[len("RESULT_"):]+"_instate.json"

                # create random state
                ansatz_pgs= None
                if args.ansatz=="A_2,B": ansatz_pgs= IPESS_KAGOME_PG.PG_A2_B
                bd = args.bond_dim
                phys_dim= 3
                if args.ansatz in ["IPESS","IPESS_PG", "A_2,B"]:
                    T_u= torch.rand(bd, bd, bd,dtype=torch.complex128, device='cpu')
                    T_d= torch.rand(bd, bd, bd,dtype=torch.complex128, device='cpu')
                    B_c= torch.rand(phys_dim, bd, bd,dtype=torch.complex128, device='cpu')
                    B_a= torch.rand(phys_dim, bd, bd,dtype=torch.complex128, device='cpu')
                    B_b= torch.rand(phys_dim, bd, bd,dtype=torch.complex128, device='cpu')
                    if args.ansatz in ["IPESS_PG", "A_2,B"]:
                        state = IPESS_KAGOME_PG(T_u, B_c, T_d=T_d, B_a=B_a, B_b=B_b,\
                            SYM_UP_DOWN=args.sym_up_dn,SYM_BOND_S=args.sym_bond_S, pgs=ansatz_pgs)
                        write_ipess_kagome_pg(state, args.instate)
                    elif args.ansatz in ["IPESS"]:
                        state= IPESS_KAGOME_GENERIC({'T_u': T_u, 'B_a': B_a, 'T_d': T_d,\
                            'B_b': B_b, 'B_c': B_c})
                        write_ipess_kagome_generic(state, args.instate)
                elif args.ansatz in ["IPEPS"]:
                    A = torch.rand((phys_dim**3, bd, bd, bd, bd),\
                        dtype=cfg.global_args.torch_dtype,device=cfg.global_args.device)- 0.5
                    A = A/torch.max(torch.abs(A))
                    state= IPEPS_KAGOME({(0,0): A}, lX=1, lY=1)
                    state.write_to_file(args.instate)

                # i) run optimization and store the optimization data
                tmp_out= StringIO()
                original_print = builtins.print
                def passthrough_print(*args, **kwargs):
                    original_print(*args, **kwargs)
                    kwargs.update(file=tmp_out)
                    original_print(*args, **kwargs)
                
                with patch('builtins.print', new=passthrough_print) as tmp_print:
                    main()

                # parse FINAL observables
                obs_opt_lines=[]
                final_obs=None
                OPT_OBS= OPT_OBS_DONE= False
                tmp_out.seek(0)
                l= tmp_out.readline()
                while l:
                    print(l,end="")
                    if OPT_OBS and not OPT_OBS_DONE and l.rstrip()=="": 
                        OPT_OBS_DONE= True
                        OPT_OBS=False
                    if OPT_OBS and not OPT_OBS_DONE and len(l.split(','))>2:
                        obs_opt_lines.append(l)
                    if "epoch, loss," in l and not OPT_OBS_DONE: 
                        OPT_OBS= True
                    if "FINAL" in l:
                        final_obs= l.rstrip()
                        break
                    l= tmp_out.readline()
                # assert final_obs
                assert len(obs_opt_lines)>0

                # compare the line of observables with lowest energy from optimization (i) 
                # and final observables evaluated from best state stored in *_state.json output file
                # drop the last column, not separated by comma
                best_e_line_index= np.argmin([ float(l.split(',')[1]) for l in obs_opt_lines ])
                opt_line_last= [float(x) for x in obs_opt_lines[best_e_line_index].split(",")[1:-1]]
                assert opt_line_last[0]<1.33 # energy
                assert abs( opt_line_last[1] - opt_line_last[2] ) > 3 # dimerization as 1,2 are energies from up and down triangle
                assert opt_line_last[3]<0.1 # m_0
                assert opt_line_last[4]<0.1 # m_1
                assert opt_line_last[5]<0.1 # m_2


    def tearDown(self):
        args.opt_resume=None
        args.instate=None
        for ansatz in self.ANSATZE:
            out_prefix=self.OUT_PRFX+f"_{ansatz[0].replace(',','')}_"\
                +("T" if ansatz[1] else "F")+("T" if ansatz[2] else "F")
            instate= out_prefix[len("RESULT_"):]+"_instate.json"
            for f in [out_prefix+"_checkpoint.p",out_prefix+"_state.json",\
                out_prefix+".log",instate]:
                if os.path.isfile(f): os.remove(f)<|MERGE_RESOLUTION|>--- conflicted
+++ resolved
@@ -126,25 +126,6 @@
         raise ValueError("Missing ansatz specification --ansatz "\
             +str(args.ansatz)+" is not supported")
 
-<<<<<<< HEAD
-    def energy_f(state, env, force_cpu=False):
-        e_dn,n_dn = model.energy_triangle_dn(state, env, force_cpu=force_cpu)
-        e_up,e_up = model.energy_triangle_up(state, env, force_cpu=force_cpu)
-        # e_nnn = model.energy_nnn(state, env)
-        return (sum(e_up.values()) + sum(e_dn.values()))/(3*len(state.sites)) #+ e_nnn) / 3
-
-    @torch.no_grad()
-    def ctmrg_conv_energy(state, env, history, ctm_args=cfg.ctm_args):
-        if not history:
-            history = []
-        e_curr = energy_f(state, env, force_cpu=ctm_args.conv_check_cpu)
-        history.append(e_curr.item())
-        if (len(history) > 1 and abs(history[-1] - history[-2]) < ctm_args.ctm_conv_tol) \
-                or len(history) >= ctm_args.ctm_max_iter:
-            log.info({"history_length": len(history), "history": history})
-            return True, history
-        return False, history
-=======
     def energy_f(state, env, force_cpu=False, fail_on_check=False,\
         warn_on_check=True):
         e_dn,n_dn = model.energy_triangle_dn(state, env, force_cpu=force_cpu,\
@@ -169,7 +150,6 @@
         ctmrg_conv_f= ctmrg_conv_energy
     elif args.CTM_check=="SingularValue":
         ctmrg_conv_f=ctmrg_conv_specC
->>>>>>> 974be00b
 
     ctm_env_init = ENV(args.chi, state)
     init_env(state, ctm_env_init)
