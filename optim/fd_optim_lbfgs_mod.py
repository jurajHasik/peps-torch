import copy
import time
import json
import logging
log = logging.getLogger(__name__)
import torch
#from memory_profiler import profile
from optim import lbfgs_modified
import config as cfg

def store_checkpoint(checkpoint_file, state, optimizer, current_epoch, current_loss,\
    verbosity=0):
    r"""
    :param checkpoint_file: target file
    :param state: ipeps wavefunction
    :param optimizer: Optimizer
    :param current_epoch: current epoch
    :param current_loss: current value of a loss function
    :param verbosity: verbosity
    :type checkpoint_file: str or Path
    :type state: IPEPS
    :type optimizer: torch.optim.Optimizer
    :type current_epoch: int
    :type current_loss: float
    :type verbosity: int

    Store the current state of the optimization in ``checkpoint_file``.
    """
    torch.save({
            'epoch': current_epoch,
            'loss': current_loss,
            'parameters': state.get_checkpoint(),
            'optimizer_state_dict': optimizer.state_dict()}, checkpoint_file)
    if verbosity>0:
        print(checkpoint_file)

def optimize_state(state, ctm_env_init, loss_fn, obs_fn=None, post_proc=None,
    main_args=cfg.main_args, opt_args=cfg.opt_args,ctm_args=cfg.ctm_args, 
    global_args=cfg.global_args):
    r"""
    :param state: initial wavefunction
    :param ctm_env_init: initial environment corresponding to ``state``
    :param loss_fn: loss function
    :param model: model with definition of observables
    :param main_args: parsed command line arguments
    :param opt_args: optimization configuration
    :param ctm_args: CTM algorithm configuration
    :param global_args: global configuration
    :type state: IPEPS
    :type ctm_env_init: ENV
    :type loss_fn: function(IPEPS,ENV,CTMARGS,OPTARGS,GLOBALARGS)->torch.tensor
    :type model: TODO Model base class
    :type main_args: argparse.Namespace
    :type opt_args: OPTARGS
    :type ctm_args: CTMARGS
    :type global_args: GLOBALARGS

    Optimizes initial wavefunction ``state`` with respect to ``loss_fn`` using LBFGS optimizer.
    The main parameters influencing the optimization process are given in :py:class:`config.OPTARGS`.
    """
    verbosity = opt_args.verbosity_opt_epoch
    checkpoint_file = main_args.out_prefix+"_checkpoint.p"   
    outputstatefile= main_args.out_prefix+"_state.json"
    t_data = dict({"loss": [], "min_loss": 1.0e+16, "loss_ls": [], "min_loss_ls": 1.0e+16})
    current_env=[ctm_env_init]
    context= dict({"ctm_args":ctm_args, "opt_args":opt_args, "loss_history": t_data})
    epoch= 0

    if main_args.opt_resume is not None:
        state.load_checkpoint(main_args.opt_resume)
        state.print_coeffs()
<<<<<<< HEAD
=======
        if main_args.instate_noise != 0.:
            print("\n Adding noise with amplitude {}".format(main_args.instate_noise))
            state.add_noise(main_args.instate_noise)
            state.print_coeffs()
>>>>>>> 02ea0bed

    parameters= state.get_parameters()
    for param_set in parameters:
        for A in param_set:
            A.requires_grad_(True)

    optimizer = lbfgs_modified.LBFGS_MOD(parameters, max_iter=opt_args.max_iter_per_epoch, lr=opt_args.lr, \
        tolerance_grad=opt_args.tolerance_grad, tolerance_change=opt_args.tolerance_change, \
        history_size=opt_args.history_size, line_search_fn=opt_args.line_search, \
        line_search_eps=opt_args.line_search_tol)

    # load and/or modify optimizer state from checkpoint
    if main_args.opt_resume is not None:
        print(f"INFO: resuming from check point. resume = {main_args.opt_resume}")
        if torch.cuda.is_available():
            map_location = lambda storage, loc: storage.cuda()
        else:
            map_location = 'cpu'
        checkpoint = torch.load(main_args.opt_resume, map_location = map_location)
        epoch0 = checkpoint["epoch"]
        loss0 = checkpoint["loss"]
        cp_state_dict= checkpoint["optimizer_state_dict"]
        cp_opt_params= cp_state_dict["param_groups"][0]
        cp_opt_history= cp_state_dict["state"][cp_opt_params["params"][0]]
        if main_args.opt_resume_override_params:
            cp_opt_params["lr"] = opt_args.lr
            cp_opt_params["max_iter"] = opt_args.max_iter_per_epoch
            cp_opt_params["tolerance_grad"] = opt_args.tolerance_grad
            cp_opt_params["tolerance_change"] = opt_args.tolerance_change
            cp_opt_params["line_search_fn"] = opt_args.line_search
            cp_opt_params["line_search_eps"] = opt_args.line_search_tol
            # resize stored old_dirs, old_stps, ro, al to new history size
            cp_history_size= cp_opt_params["history_size"]
            cp_opt_params["history_size"] = opt_args.history_size
            if opt_args.history_size < cp_history_size:
                if len(cp_opt_history["old_dirs"]) > opt_args.history_size: 
                    assert len(cp_opt_history["old_dirs"])==len(cp_opt_history["old_stps"])\
                        ==len(cp_opt_history["ro"]), "Inconsistent L-BFGS history"
                    cp_opt_history["old_dirs"]= cp_opt_history["old_dirs"][-opt_args.history_size:]
                    cp_opt_history["old_stps"]= cp_opt_history["old_stps"][-opt_args.history_size:]
                    cp_opt_history["ro"]= cp_opt_history["ro"][-opt_args.history_size:]
            cp_al_filtered= list(filter(None,cp_opt_history["al"]))
            if len(cp_al_filtered) > opt_args.history_size:
                cp_opt_history["al"]= cp_al_filtered[-opt_args.history_size:]
            else:
                cp_opt_history["al"]= cp_al_filtered + [None for i in range(opt_args.history_size-len(cp_al_filtered))]
        cp_state_dict["param_groups"][0]= cp_opt_params
        cp_state_dict["state"][cp_opt_params["params"][0]]= cp_opt_history
        optimizer.load_state_dict(cp_state_dict)
        print(f"checkpoint.loss = {loss0}")

    def grad_fd(loss0):
        loc_opt_args= copy.deepcopy(opt_args)
        loc_opt_args.opt_ctm_reinit= opt_args.fd_ctm_reinit
        loc_ctm_args= copy.deepcopy(ctm_args)
        if opt_args.line_search_svd_method != 'DEFAULT':
            loc_ctm_args.projector_svd_method= opt_args.line_search_svd_method
        loc_context= dict({"ctm_args":loc_ctm_args, "opt_args":loc_opt_args, \
            "loss_history": t_data, "line_search": False})

        print('\n')
        fd_grad_site=dict()
        fd_grad_up=dict()
        fd_grad_dn=dict()
        with torch.no_grad():
            for k in state.coeffs_site.keys():
                for coeffs_set, var_coeffs_set, fd_grad_set, set_name in zip([state.coeffs_triangle_up, state.coeffs_triangle_dn, state.coeffs_site],
                                                                [state.var_coeffs_triangle, state.var_coeffs_triangle, state.var_coeffs_site],
                                                                [fd_grad_up, fd_grad_dn, fd_grad_site],
                                                                ["t_up", "t_dn", "site"]):
                    A_orig = coeffs_set[k].clone()
                    if set_name=="t_dn" and state.sym_up_dn and len(fd_grad_up) > 0:
                        fd_grad_set[k] = fd_grad_up[k]
                    else:
                        fd_grad_set[k]= torch.zeros(A_orig.size(),dtype=A_orig.dtype,device=A_orig.device)
                        for i in range(coeffs_set[k].size()[0]):
                            if var_coeffs_set[i] > 0:
                                print('* Tensor '+set_name+': gradient component n. '+str(i))
                                e_i= torch.zeros(A_orig.size()[0],dtype=A_orig.dtype,device=A_orig.device)
                                e_i[i]= opt_args.fd_eps
                                coeffs_set[k]+=e_i
                                loc_env= current_env[0].clone()
                                loss1, ctm_env, history, timings = loss_fn(state, loc_env, loc_context)
                                fd_grad_set[k][i]=(float(loss1-loss0)/opt_args.fd_eps)
                                log.info(f"FD_GRAD {set_name}[{i}] loss1 {loss1} grad_i {fd_grad_set[k][i]}"\
                                +f" timings {timings}")
                                coeffs_set[k].data.copy_(A_orig)
                    log.info(f"FD_GRAD grad {k}, {set_name}: {fd_grad_set}")
        return fd_grad_up, fd_grad_dn, fd_grad_site


    #@profile
    def closure(linesearching=False):
        context["line_search"]=linesearching
        # 0) evaluate loss
        optimizer.zero_grad()
        state.print_coeffs()
        with torch.no_grad():
            loss, ctm_env, history, timings= loss_fn(state, current_env[0], context)

        # 1) record loss and store current state if the loss improves
        if linesearching:
            t_data["loss_ls"].append(loss.item())
            if t_data["min_loss_ls"] > t_data["loss_ls"][-1]:
                t_data["min_loss_ls"]= t_data["loss_ls"][-1]
        else:  
            t_data["loss"].append(loss.item())
            if t_data["min_loss"] > t_data["loss"][-1]:
                t_data["min_loss"]= t_data["loss"][-1]
                #state.write_to_file(outputstatefile, normalize=True)

        # 2) log CTM metrics for debugging
        if opt_args.opt_logging:
            log_entry=dict({"id": epoch, "loss": t_data["loss"][-1], "timings": timings})
            if linesearching:
                log_entry["LS"]=len(t_data["loss_ls"])
                log_entry["loss"]=t_data["loss_ls"]
            log.info(json.dumps(log_entry))

        # 3) compute desired observables
        if obs_fn is not None:
            obs_fn(state, ctm_env, context)

        # 4) evaluate gradient
        t_grad0= time.perf_counter()
        grad_up, grad_dn, grad_site= grad_fd(loss)
        for k in state.coeffs_site.keys():
            state.coeffs_triangle_up[k].grad = grad_up[k]
            print(f'Gradient up triangle:   {grad_up[k]}')
            state.coeffs_triangle_dn[k].grad = grad_dn[k]
            print(f'Gradient down triangle: {grad_dn[k]}')
            state.coeffs_site[k].grad = grad_site[k]
            print(f'Gradient sites:         {grad_site[k]}')
        t_grad1= time.perf_counter()

        # 5) log grad metrics
        if opt_args.opt_logging:
            log_entry=dict({"id": epoch, "t_grad": t_grad1-t_grad0 })
            if linesearching: log_entry["LS"]=len(t_data["loss_ls"])
            log.info(json.dumps(log_entry))

        # 6) detach current environment from autograd graph
        current_env[0] = ctm_env.detach().clone()

        return loss
    
    # closure for derivative-free line search. This closure
    # is to be called within torch.no_grad context
    @torch.no_grad()
    def closure_linesearch(linesearching):
        context["line_search"]=linesearching

        # 1) evaluate loss
        loc_opt_args= copy.deepcopy(opt_args)
        loc_opt_args.opt_ctm_reinit= opt_args.line_search_ctm_reinit
        loc_ctm_args= copy.deepcopy(ctm_args)
        # TODO check if we are optimizing C4v symmetric ansatz
        if opt_args.line_search_svd_method != 'DEFAULT':
            loc_ctm_args.projector_svd_method= opt_args.line_search_svd_method
        loc_context= dict({"ctm_args":loc_ctm_args, "opt_args":loc_opt_args, "loss_history": t_data,
            "line_search": True})
        loss, ctm_env, history, timings = loss_fn(state, current_env[0],\
            loc_context)

        # 2) store current state if the loss improves
        t_data["loss_ls"].append(loss.item())
        if t_data["min_loss_ls"] > t_data["loss_ls"][-1]:
            t_data["min_loss_ls"]= t_data["loss_ls"][-1]

        # 5) log CTM metrics for debugging
        if opt_args.opt_logging:
            log_entry=dict({"id": epoch, "LS": len(t_data["loss_ls"]), \
                "loss": t_data["loss_ls"], "timings": timings})
            log.info(json.dumps(log_entry))

        # 4) compute desired observables
        if obs_fn is not None:
            obs_fn(state, ctm_env, context)

        current_env[0]= ctm_env
        return loss

    for epoch in range(main_args.opt_max_iter):
        # checkpoint the optimizer
        # checkpointing before step, guarantees the correspondence between the wavefunction
        # and the last computed value of loss t_data["loss"][-1]
        print('\n\n')
        print('***** epoch n. '+str(epoch))
        print('\n')
        if epoch>0:
            store_checkpoint(checkpoint_file, state, optimizer, epoch, t_data["loss"][-1])

        # After execution closure ``current_env`` **IS NOT** corresponding to ``state``, since
        # the ``state`` on-site tensors have been modified by gradient. 
        optimizer.step_2c(closure, closure_linesearch)
        
        # reset line search history
        t_data["loss_ls"]=[]
        t_data["min_loss_ls"]=1.0e+16

        if post_proc is not None:
            post_proc(state, current_env[0], context)
        
        # terminate condition :
        if len(t_data["loss"])>1 and \
            abs(t_data["loss"][-1]-t_data["loss"][-2])<opt_args.tolerance_change:
            break

    # optimization is over, store the last checkpoint
    store_checkpoint(checkpoint_file, state, optimizer, \
        main_args.opt_max_iter, t_data["loss"][-1])<|MERGE_RESOLUTION|>--- conflicted
+++ resolved
@@ -69,13 +69,10 @@
     if main_args.opt_resume is not None:
         state.load_checkpoint(main_args.opt_resume)
         state.print_coeffs()
-<<<<<<< HEAD
-=======
         if main_args.instate_noise != 0.:
             print("\n Adding noise with amplitude {}".format(main_args.instate_noise))
             state.add_noise(main_args.instate_noise)
             state.print_coeffs()
->>>>>>> 02ea0bed
 
     parameters= state.get_parameters()
     for param_set in parameters:
